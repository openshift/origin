--- conflicted
+++ resolved
@@ -72,11 +72,7 @@
 		Ignorer:    &ignore.DockerIgnorer{},
 	}
 
-<<<<<<< HEAD
-	builder.garbage = &build.DefaultCleaner{builder.fs, builder.docker}
-=======
 	builder.garbage = build.NewDefaultCleaner(builder.fs, builder.docker)
->>>>>>> 1b04cb23
 	return builder, nil
 }
 
@@ -93,11 +89,7 @@
 // Build executes the ONBUILD kind of build
 func (builder *OnBuild) Build(config *api.Config) (*api.Result, error) {
 	if config.BlockOnBuild {
-<<<<<<< HEAD
-		return nil, fmt.Errorf("builder image uses ONBUILD instructions but ONBUILD is not allowed.")
-=======
 		return nil, fmt.Errorf("builder image uses ONBUILD instructions but ONBUILD is not allowed")
->>>>>>> 1b04cb23
 	}
 	glog.V(2).Info("Preparing the source code for build")
 	// Change the installation directory for this config to store scripts inside
@@ -129,11 +121,7 @@
 	}
 
 	glog.V(2).Info("Building the application source")
-<<<<<<< HEAD
-	if err := builder.docker.BuildImage(opts); err != nil {
-=======
 	if err = builder.docker.BuildImage(opts); err != nil {
->>>>>>> 1b04cb23
 		return nil, err
 	}
 
@@ -185,19 +173,11 @@
 	scriptsPath := filepath.Join(config.WorkingDir, "upload", "scripts")
 	sourcePath := filepath.Join(config.WorkingDir, "upload", "src")
 	if _, err := builder.fs.Stat(filepath.Join(scriptsPath, api.Run)); err == nil {
-<<<<<<< HEAD
-		glog.V(3).Infof("Found S2I 'run' script, copying to application source dir")
-		builder.fs.Copy(filepath.Join(scriptsPath, api.Run), filepath.Join(sourcePath, api.Run))
-	}
-	if _, err := builder.fs.Stat(filepath.Join(scriptsPath, api.Assemble)); err == nil {
-		glog.V(3).Infof("Found S2I 'assemble' script, copying to application source dir")
-=======
 		glog.V(3).Info("Found S2I 'run' script, copying to application source dir")
 		builder.fs.Copy(filepath.Join(scriptsPath, api.Run), filepath.Join(sourcePath, api.Run))
 	}
 	if _, err := builder.fs.Stat(filepath.Join(scriptsPath, api.Assemble)); err == nil {
 		glog.V(3).Info("Found S2I 'assemble' script, copying to application source dir")
->>>>>>> 1b04cb23
 		builder.fs.Copy(filepath.Join(scriptsPath, api.Assemble), filepath.Join(sourcePath, api.Assemble))
 	}
 }
