package v1beta1

import (
	corev1 "k8s.io/api/core/v1"
	metav1 "k8s.io/apimachinery/pkg/apis/meta/v1"
)

// GCPHostMaintenanceType is a type representing acceptable values for OnHostMaintenance field in GCPMachineProviderSpec
type GCPHostMaintenanceType string

const (
	// MigrateHostMaintenanceType [default] - causes Compute Engine to live migrate an instance when there is a maintenance event.
	MigrateHostMaintenanceType GCPHostMaintenanceType = "Migrate"
	// TerminateHostMaintenanceType - stops an instance instead of migrating it.
	TerminateHostMaintenanceType GCPHostMaintenanceType = "Terminate"
)

// GCPHostMaintenanceType is a type representing acceptable values for RestartPolicy field in GCPMachineProviderSpec
type GCPRestartPolicyType string

const (
	// Restart an instance if an instance crashes or the underlying infrastructure provider stops the instance as part of a maintenance event.
	RestartPolicyAlways GCPRestartPolicyType = "Always"
	// Do not restart an instance if an instance crashes or the underlying infrastructure provider stops the instance as part of a maintenance event.
	RestartPolicyNever GCPRestartPolicyType = "Never"
)

// SecureBootPolicy represents the secure boot configuration for the GCP machine.
type SecureBootPolicy string

const (
	// SecureBootPolicyEnabled enables the secure boot configuration for the GCP machine.
	SecureBootPolicyEnabled SecureBootPolicy = "Enabled"
	// SecureBootPolicyDisabled disables the secure boot configuration for the GCP machine.
	SecureBootPolicyDisabled SecureBootPolicy = "Disabled"
)

// VirtualizedTrustedPlatformModulePolicy represents the virtualized trusted platform module configuration for the GCP machine.
type VirtualizedTrustedPlatformModulePolicy string

const (
	// VirtualizedTrustedPlatformModulePolicyEnabled enables the virtualized trusted platform module configuration for the GCP machine.
	VirtualizedTrustedPlatformModulePolicyEnabled VirtualizedTrustedPlatformModulePolicy = "Enabled"
	// VirtualizedTrustedPlatformModulePolicyDisabled disables the virtualized trusted platform module configuration for the GCP machine.
	VirtualizedTrustedPlatformModulePolicyDisabled VirtualizedTrustedPlatformModulePolicy = "Disabled"
)

// IntegrityMonitoringPolicy represents the integrity monitoring configuration for the GCP machine.
type IntegrityMonitoringPolicy string

const (
	// IntegrityMonitoringPolicyEnabled enables integrity monitoring for the GCP machine.
	IntegrityMonitoringPolicyEnabled IntegrityMonitoringPolicy = "Enabled"
	// IntegrityMonitoringPolicyDisabled disables integrity monitoring for the GCP machine.
	IntegrityMonitoringPolicyDisabled IntegrityMonitoringPolicy = "Disabled"
)

<<<<<<< HEAD
// ConfidentialComputePolicy represents the confidential compute configuration for the GCP machine.
type ConfidentialComputePolicy string

const (
	// ConfidentialComputePolicyEnabled enables confidential compute for the GCP machine.
	ConfidentialComputePolicyEnabled ConfidentialComputePolicy = "Enabled"
	// ConfidentialComputePolicyDisabled disables confidential compute for the GCP machine.
	ConfidentialComputePolicyDisabled ConfidentialComputePolicy = "Disabled"
)

=======
>>>>>>> 2b61865e
// GCPMachineProviderSpec is the type that will be embedded in a Machine.Spec.ProviderSpec field
// for an GCP virtual machine. It is used by the GCP machine actuator to create a single Machine.
// Compatibility level 2: Stable within a major release for a minimum of 9 months or 3 minor releases (whichever is longer).
// +openshift:compatibility-gen:level=2
// +k8s:deepcopy-gen:interfaces=k8s.io/apimachinery/pkg/runtime.Object
type GCPMachineProviderSpec struct {
	metav1.TypeMeta   `json:",inline"`
	metav1.ObjectMeta `json:"metadata,omitempty"`
	// UserDataSecret contains a local reference to a secret that contains the
	// UserData to apply to the instance
	// +optional
	UserDataSecret *corev1.LocalObjectReference `json:"userDataSecret,omitempty"`
	// CredentialsSecret is a reference to the secret with GCP credentials.
	// +optional
	CredentialsSecret *corev1.LocalObjectReference `json:"credentialsSecret,omitempty"`
	// CanIPForward Allows this instance to send and receive packets with non-matching destination or source IPs.
	// This is required if you plan to use this instance to forward routes.
	CanIPForward bool `json:"canIPForward"`
	// DeletionProtection whether the resource should be protected against deletion.
	DeletionProtection bool `json:"deletionProtection"`
	// Disks is a list of disks to be attached to the VM.
	// +optional
	Disks []*GCPDisk `json:"disks,omitempty"`
	// Labels list of labels to apply to the VM.
	// +optional
	Labels map[string]string `json:"labels,omitempty"`
	// Metadata key/value pairs to apply to the VM.
	// +optional
	Metadata []*GCPMetadata `json:"gcpMetadata,omitempty"`
	// NetworkInterfaces is a list of network interfaces to be attached to the VM.
	// +optional
	NetworkInterfaces []*GCPNetworkInterface `json:"networkInterfaces,omitempty"`
	// ServiceAccounts is a list of GCP service accounts to be used by the VM.
	ServiceAccounts []GCPServiceAccount `json:"serviceAccounts"`
	// Tags list of tags to apply to the VM.
	Tags []string `json:"tags,omitempty"`
	// TargetPools are used for network TCP/UDP load balancing. A target pool references member instances,
	// an associated legacy HttpHealthCheck resource, and, optionally, a backup target pool
	// +optional
	TargetPools []string `json:"targetPools,omitempty"`
	// MachineType is the machine type to use for the VM.
	MachineType string `json:"machineType"`
	// Region is the region in which the GCP machine provider will create the VM.
	Region string `json:"region"`
	// Zone is the zone in which the GCP machine provider will create the VM.
	Zone string `json:"zone"`
	// ProjectID is the project in which the GCP machine provider will create the VM.
	// +optional
	ProjectID string `json:"projectID,omitempty"`
	// GPUs is a list of GPUs to be attached to the VM.
	// +optional
	GPUs []GCPGPUConfig `json:"gpus,omitempty"`
	// Preemptible indicates if created instance is preemptible.
	// +optional
	Preemptible bool `json:"preemptible,omitempty"`
	// OnHostMaintenance determines the behavior when a maintenance event occurs that might cause the instance to reboot.
	// This is required to be set to "Terminate" if you want to provision machine with attached GPUs.
	// Otherwise, allowed values are "Migrate" and "Terminate".
	// If omitted, the platform chooses a default, which is subject to change over time, currently that default is "Migrate".
	// +kubebuilder:validation:Enum=Migrate;Terminate;
	// +optional
	OnHostMaintenance GCPHostMaintenanceType `json:"onHostMaintenance,omitempty"`
	// RestartPolicy determines the behavior when an instance crashes or the underlying infrastructure provider stops the instance as part of a maintenance event (default "Always").
	// Cannot be "Always" with preemptible instances.
	// Otherwise, allowed values are "Always" and "Never".
	// If omitted, the platform chooses a default, which is subject to change over time, currently that default is "Always".
	// RestartPolicy represents AutomaticRestart in GCP compute api
	// +kubebuilder:validation:Enum=Always;Never;
	// +optional
	RestartPolicy GCPRestartPolicyType `json:"restartPolicy,omitempty"`

	// ShieldedInstanceConfig is the Shielded VM configuration for the VM
	// +optional
	ShieldedInstanceConfig GCPShieldedInstanceConfig `json:"shieldedInstanceConfig,omitempty"`
<<<<<<< HEAD

	// confidentialCompute Defines whether the instance should have confidential compute enabled.
	// If enabled OnHostMaintenance is required to be set to "Terminate".
	// If omitted, the platform chooses a default, which is subject to change over time, currently that default is false.
	// +kubebuilder:validation:Enum=Enabled;Disabled
	// +optional
	ConfidentialCompute ConfidentialComputePolicy `json:"confidentialCompute,omitempty"`
=======
>>>>>>> 2b61865e
}

// GCPDisk describes disks for GCP.
type GCPDisk struct {
	// AutoDelete indicates if the disk will be auto-deleted when the instance is deleted (default false).
	AutoDelete bool `json:"autoDelete"`
	// Boot indicates if this is a boot disk (default false).
	Boot bool `json:"boot"`
	// SizeGB is the size of the disk (in GB).
	SizeGB int64 `json:"sizeGb"`
	// Type is the type of the disk (eg: pd-standard).
	Type string `json:"type"`
	// Image is the source image to create this disk.
	Image string `json:"image"`
	// Labels list of labels to apply to the disk.
	Labels map[string]string `json:"labels"`
	// EncryptionKey is the customer-supplied encryption key of the disk.
	// +optional
	EncryptionKey *GCPEncryptionKeyReference `json:"encryptionKey,omitempty"`
}

// GCPMetadata describes metadata for GCP.
type GCPMetadata struct {
	// Key is the metadata key.
	Key string `json:"key"`
	// Value is the metadata value.
	Value *string `json:"value"`
}

// GCPNetworkInterface describes network interfaces for GCP
type GCPNetworkInterface struct {
	// PublicIP indicates if true a public IP will be used
	PublicIP bool `json:"publicIP,omitempty"`
	// Network is the network name.
	Network string `json:"network,omitempty"`
	// ProjectID is the project in which the GCP machine provider will create the VM.
	ProjectID string `json:"projectID,omitempty"`
	// Subnetwork is the subnetwork name.
	Subnetwork string `json:"subnetwork,omitempty"`
}

// GCPServiceAccount describes service accounts for GCP.
type GCPServiceAccount struct {
	// Email is the service account email.
	Email string `json:"email"`
	// Scopes list of scopes to be assigned to the service account.
	Scopes []string `json:"scopes"`
}

// GCPEncryptionKeyReference describes the encryptionKey to use for a disk's encryption.
type GCPEncryptionKeyReference struct {
	// KMSKeyName is the reference KMS key, in the format
	// +optional
	KMSKey *GCPKMSKeyReference `json:"kmsKey,omitempty"`
	// KMSKeyServiceAccount is the service account being used for the
	// encryption request for the given KMS key. If absent, the Compute
	// Engine default service account is used.
	// See https://cloud.google.com/compute/docs/access/service-accounts#compute_engine_service_account
	// for details on the default service account.
	// +optional
	KMSKeyServiceAccount string `json:"kmsKeyServiceAccount,omitempty"`
}

// GCPKMSKeyReference gathers required fields for looking up a GCP KMS Key
type GCPKMSKeyReference struct {
	// Name is the name of the customer managed encryption key to be used for the disk encryption.
	Name string `json:"name"`
	// KeyRing is the name of the KMS Key Ring which the KMS Key belongs to.
	KeyRing string `json:"keyRing"`
	// ProjectID is the ID of the Project in which the KMS Key Ring exists.
	// Defaults to the VM ProjectID if not set.
	// +optional
	ProjectID string `json:"projectID,omitempty"`
	// Location is the GCP location in which the Key Ring exists.
	Location string `json:"location"`
}

// GCPGPUConfig describes type and count of GPUs attached to the instance on GCP.
type GCPGPUConfig struct {
	// Count is the number of GPUs to be attached to an instance.
	Count int32 `json:"count"`
	// Type is the type of GPU to be attached to an instance.
	// Supported GPU types are: nvidia-tesla-k80, nvidia-tesla-p100, nvidia-tesla-v100, nvidia-tesla-p4, nvidia-tesla-t4
	// +kubebuilder:validation:Pattern=`^nvidia-tesla-(k80|p100|v100|p4|t4)$`
	Type string `json:"type"`
}

// GCPMachineProviderStatus is the type that will be embedded in a Machine.Status.ProviderStatus field.
// It contains GCP-specific status information.
// Compatibility level 2: Stable within a major release for a minimum of 9 months or 3 minor releases (whichever is longer).
// +openshift:compatibility-gen:level=2
type GCPMachineProviderStatus struct {
	metav1.TypeMeta `json:",inline"`
	// +optional
	metav1.ObjectMeta `json:"metadata,omitempty"`
	// InstanceID is the ID of the instance in GCP
	// +optional
	InstanceID *string `json:"instanceId,omitempty"`
	// InstanceState is the provisioning state of the GCP Instance.
	// +optional
	InstanceState *string `json:"instanceState,omitempty"`
	// Conditions is a set of conditions associated with the Machine to indicate
	// errors or other status
	// +optional
	Conditions []metav1.Condition `json:"conditions,omitempty"`
}

// GCPShieldedInstanceConfig describes the shielded VM configuration of the instance on GCP.
// Shielded VM configuration allow users to enable and disable Secure Boot, vTPM, and Integrity Monitoring.
type GCPShieldedInstanceConfig struct {
	// SecureBoot Defines whether the instance should have secure boot enabled.
	// Secure Boot verify the digital signature of all boot components, and halting the boot process if signature verification fails.
	// If omitted, the platform chooses a default, which is subject to change over time, currently that default is Disabled.
	// +kubebuilder:validation:Enum=Enabled;Disabled
	//+optional
	SecureBoot SecureBootPolicy `json:"secureBoot,omitempty"`

	// VirtualizedTrustedPlatformModule enable virtualized trusted platform module measurements to create a known good boot integrity policy baseline.
	// The integrity policy baseline is used for comparison with measurements from subsequent VM boots to determine if anything has changed.
	// This is required to be set to "Enabled" if IntegrityMonitoring is enabled.
	// If omitted, the platform chooses a default, which is subject to change over time, currently that default is Enabled.
	// +kubebuilder:validation:Enum=Enabled;Disabled
	// +optional
	VirtualizedTrustedPlatformModule VirtualizedTrustedPlatformModulePolicy `json:"virtualizedTrustedPlatformModule,omitempty"`

	// IntegrityMonitoring determines whether the instance should have integrity monitoring that verify the runtime boot integrity.
	// Compares the most recent boot measurements to the integrity policy baseline and return
	// a pair of pass/fail results depending on whether they match or not.
	// If omitted, the platform chooses a default, which is subject to change over time, currently that default is Enabled.
	// +kubebuilder:validation:Enum=Enabled;Disabled
	// +optional
	IntegrityMonitoring IntegrityMonitoringPolicy `json:"integrityMonitoring,omitempty"`
}<|MERGE_RESOLUTION|>--- conflicted
+++ resolved
@@ -55,19 +55,6 @@
 	IntegrityMonitoringPolicyDisabled IntegrityMonitoringPolicy = "Disabled"
 )
 
-<<<<<<< HEAD
-// ConfidentialComputePolicy represents the confidential compute configuration for the GCP machine.
-type ConfidentialComputePolicy string
-
-const (
-	// ConfidentialComputePolicyEnabled enables confidential compute for the GCP machine.
-	ConfidentialComputePolicyEnabled ConfidentialComputePolicy = "Enabled"
-	// ConfidentialComputePolicyDisabled disables confidential compute for the GCP machine.
-	ConfidentialComputePolicyDisabled ConfidentialComputePolicy = "Disabled"
-)
-
-=======
->>>>>>> 2b61865e
 // GCPMachineProviderSpec is the type that will be embedded in a Machine.Spec.ProviderSpec field
 // for an GCP virtual machine. It is used by the GCP machine actuator to create a single Machine.
 // Compatibility level 2: Stable within a major release for a minimum of 9 months or 3 minor releases (whichever is longer).
@@ -142,16 +129,6 @@
 	// ShieldedInstanceConfig is the Shielded VM configuration for the VM
 	// +optional
 	ShieldedInstanceConfig GCPShieldedInstanceConfig `json:"shieldedInstanceConfig,omitempty"`
-<<<<<<< HEAD
-
-	// confidentialCompute Defines whether the instance should have confidential compute enabled.
-	// If enabled OnHostMaintenance is required to be set to "Terminate".
-	// If omitted, the platform chooses a default, which is subject to change over time, currently that default is false.
-	// +kubebuilder:validation:Enum=Enabled;Disabled
-	// +optional
-	ConfidentialCompute ConfidentialComputePolicy `json:"confidentialCompute,omitempty"`
-=======
->>>>>>> 2b61865e
 }
 
 // GCPDisk describes disks for GCP.
