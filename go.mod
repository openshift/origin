module github.com/openshift/origin

go 1.22.0

toolchain go1.22.1

require (
	github.com/Azure/azure-sdk-for-go/sdk/azidentity v1.7.0
	github.com/Azure/azure-sdk-for-go/sdk/resourcemanager/monitor/armmonitor v0.10.2
	github.com/MakeNowJust/heredoc v1.0.0
	github.com/RangelReale/osincli v0.0.0-20160924135400-fababb0555f2
	github.com/apparentlymart/go-cidr v1.1.0
	github.com/davecgh/go-spew v1.1.2-0.20180830191138-d8f796af33cc
	github.com/distribution/distribution/v3 v3.0.0-20230530204932-ba46c769b3d1
	github.com/fsouza/go-dockerclient v1.7.1
	github.com/ghodss/yaml v1.0.1-0.20190212211648-25d852aebe32
	github.com/go-bindata/go-bindata v3.1.2+incompatible
	github.com/go-ldap/ldap/v3 v3.4.3
	github.com/golang/protobuf v1.5.4
	github.com/google/gnostic-models v0.6.8
	github.com/google/go-cmp v0.6.0
	github.com/google/uuid v1.6.0
	github.com/h2non/gock v1.2.0
	github.com/k8snetworkplumbingwg/network-attachment-definition-client v1.3.0
	github.com/lestrrat/go-jsschema v0.0.0-20181205002244-5c81c58ffcc3
	github.com/lithammer/dedent v1.1.0
	github.com/onsi/ginkgo/v2 v2.20.0
	github.com/onsi/gomega v1.34.1
	github.com/opencontainers/go-digest v1.0.0
	github.com/openshift-kni/commatrix v0.0.0-20240829153657-1744fcd6e289
	github.com/openshift/api v0.0.0-20240812094746-86145edb40cf
	github.com/openshift/apiserver-library-go v0.0.0-20240716092710-e88385a79b17
	github.com/openshift/build-machinery-go v0.0.0-20240613134303-8359781da660
	github.com/openshift/client-go v0.0.0-20240528061634-b054aa794d87
	github.com/openshift/cluster-network-operator v0.0.0-20240708200319-1cd8678b38fb
	github.com/openshift/library-go v0.0.0-20240709182732-b94141242b0c
	github.com/pborman/uuid v1.2.0
	github.com/pkg/errors v0.9.1
	github.com/prometheus/client_golang v1.19.1
	github.com/prometheus/client_model v0.6.1
	github.com/prometheus/common v0.55.0
	github.com/sirupsen/logrus v1.9.3
	github.com/spf13/cobra v1.8.1
	github.com/spf13/pflag v1.0.6-0.20210604193023-d5e0c0615ace
	github.com/spf13/viper v1.8.1
	github.com/stretchr/objx v0.5.2
	github.com/stretchr/testify v1.9.0
	go.etcd.io/etcd/client/pkg/v3 v3.5.10
	go.etcd.io/etcd/client/v3 v3.5.10
	golang.org/x/crypto v0.26.0
	golang.org/x/mod v0.20.0
	golang.org/x/net v0.28.0
	golang.org/x/oauth2 v0.21.0
	golang.org/x/sync v0.8.0
	google.golang.org/grpc v1.59.0
	gopkg.in/ini.v1 v1.62.0
	gopkg.in/src-d/go-git.v4 v4.13.1
	gopkg.in/yaml.v2 v2.4.0
<<<<<<< HEAD
	k8s.io/api v0.30.3
	k8s.io/apiextensions-apiserver v0.30.3
	k8s.io/apimachinery v0.30.3
=======
	gopkg.in/yaml.v3 v3.0.1
	k8s.io/api v0.30.2
	k8s.io/apiextensions-apiserver v0.30.2
	k8s.io/apimachinery v0.30.2
>>>>>>> c0c5e05d
	k8s.io/apiserver v0.30.2
	k8s.io/cli-runtime v0.30.0
	k8s.io/client-go v0.30.3
	k8s.io/component-base v0.30.2
	k8s.io/component-helpers v0.30.2
	k8s.io/klog/v2 v2.130.1
	k8s.io/kube-aggregator v0.30.2
	k8s.io/kube-openapi v0.0.0-20240812233141-91dab695df6f
	k8s.io/kubectl v0.30.0
	k8s.io/kubernetes v1.30.1
	k8s.io/pod-security-admission v0.0.0
	k8s.io/utils v0.0.0-20240711033017-18e509b52bc8
	sigs.k8s.io/cloud-provider-azure v1.30.4
	sigs.k8s.io/kustomize/kyaml v0.14.3-0.20230601165947-6ce0bf390ce3
	sigs.k8s.io/structured-merge-diff/v4 v4.4.1
	sigs.k8s.io/yaml v1.4.0
)

require (
	cloud.google.com/go/compute/metadata v0.3.0 // indirect
	github.com/Azure/azure-sdk-for-go v68.0.0+incompatible // indirect
	github.com/Azure/azure-sdk-for-go/sdk/azcore v1.12.0 // indirect
	github.com/Azure/azure-sdk-for-go/sdk/internal v1.9.0 // indirect
	github.com/Azure/azure-sdk-for-go/sdk/keyvault/azsecrets v0.12.0 // indirect
	github.com/Azure/azure-sdk-for-go/sdk/keyvault/internal v0.7.1 // indirect
	github.com/Azure/azure-sdk-for-go/sdk/resourcemanager/compute/armcompute/v5 v5.7.0 // indirect
	github.com/Azure/azure-sdk-for-go/sdk/resourcemanager/containerregistry/armcontainerregistry v1.2.0 // indirect
	github.com/Azure/azure-sdk-for-go/sdk/resourcemanager/containerservice/armcontainerservice/v4 v4.8.0 // indirect
	github.com/Azure/azure-sdk-for-go/sdk/resourcemanager/keyvault/armkeyvault v1.4.0 // indirect
	github.com/Azure/azure-sdk-for-go/sdk/resourcemanager/network/armnetwork/v4 v4.3.0 // indirect
	github.com/Azure/azure-sdk-for-go/sdk/resourcemanager/privatedns/armprivatedns v1.2.0 // indirect
	github.com/Azure/azure-sdk-for-go/sdk/resourcemanager/resources/armresources v1.2.0 // indirect
	github.com/Azure/azure-sdk-for-go/sdk/resourcemanager/storage/armstorage v1.6.0 // indirect
	github.com/Azure/go-ansiterm v0.0.0-20210617225240-d185dfc1b5a1 // indirect
	github.com/Azure/go-autorest v14.2.0+incompatible // indirect
	github.com/Azure/go-autorest/autorest v0.11.29 // indirect
	github.com/Azure/go-autorest/autorest/adal v0.9.24 // indirect
	github.com/Azure/go-autorest/autorest/date v0.3.0 // indirect
	github.com/Azure/go-autorest/autorest/mocks v0.4.2 // indirect
	github.com/Azure/go-autorest/autorest/to v0.4.0 // indirect
	github.com/Azure/go-autorest/autorest/validation v0.3.1 // indirect
	github.com/Azure/go-autorest/logger v0.2.1 // indirect
	github.com/Azure/go-autorest/tracing v0.6.0 // indirect
	github.com/Azure/go-ntlmssp v0.0.0-20211209120228-48547f28849e // indirect
	github.com/AzureAD/microsoft-authentication-library-for-go v1.2.2 // indirect
	github.com/GoogleCloudPlatform/k8s-cloud-provider v1.18.1-0.20220218231025-f11817397a1b // indirect
	github.com/JeffAshton/win_pdh v0.0.0-20161109143554-76bb4ee9f0ab // indirect
	github.com/Microsoft/go-winio v0.6.0 // indirect
	github.com/Microsoft/hcsshim v0.8.25 // indirect
	github.com/NYTimes/gziphandler v1.1.1 // indirect
	github.com/antlr/antlr4/runtime/Go/antlr/v4 v4.0.0-20230305170008-8188dc5388df // indirect
	github.com/armon/circbuf v0.0.0-20150827004946-bbbad097214e // indirect
	github.com/asaskevich/govalidator v0.0.0-20230301143203-a9d515a09cc2 // indirect
	github.com/beorn7/perks v1.0.1 // indirect
	github.com/blang/semver/v4 v4.0.0 // indirect
	github.com/cenkalti/backoff/v4 v4.2.1 // indirect
	github.com/cespare/xxhash/v2 v2.3.0 // indirect
	github.com/chai2010/gettext-go v1.0.2 // indirect
	github.com/checkpoint-restore/go-criu/v5 v5.3.0 // indirect
	github.com/cilium/ebpf v0.9.1 // indirect
	github.com/container-storage-interface/spec v1.8.0 // indirect
	github.com/containerd/cgroups v1.1.0 // indirect
	github.com/containerd/console v1.0.3 // indirect
	github.com/containerd/containerd v1.4.12 // indirect
	github.com/containerd/ttrpc v1.2.2 // indirect
	github.com/coreos/go-oidc v2.2.1+incompatible // indirect
	github.com/coreos/go-semver v0.3.1 // indirect
	github.com/coreos/go-systemd/v22 v22.5.0 // indirect
	github.com/cyphar/filepath-securejoin v0.2.4 // indirect
	github.com/distribution/reference v0.5.0 // indirect
	github.com/docker/docker v20.10.27+incompatible // indirect
	github.com/docker/go-connections v0.4.0 // indirect
	github.com/docker/go-units v0.5.0 // indirect
	github.com/docker/libtrust v0.0.0-20160708172513-aabc10ec26b7 // indirect
	github.com/dustin/go-humanize v1.0.1 // indirect
	github.com/emicklei/go-restful/v3 v3.12.1 // indirect
	github.com/emirpasic/gods v1.12.0 // indirect
	github.com/euank/go-kmsg-parser v2.0.0+incompatible // indirect
	github.com/evanphx/json-patch v5.9.0+incompatible // indirect
	github.com/evanphx/json-patch/v5 v5.9.0 // indirect
	github.com/exponent-io/jsonpath v0.0.0-20151013193312-d6023ce2651d // indirect
	github.com/fatih/camelcase v1.0.0 // indirect
	github.com/felixge/httpsnoop v1.0.4 // indirect
	github.com/fsnotify/fsnotify v1.7.0 // indirect
	github.com/go-asn1-ber/asn1-ber v1.5.4 // indirect
	github.com/go-errors/errors v1.4.2 // indirect
	github.com/go-logr/logr v1.4.2 // indirect
	github.com/go-logr/stdr v1.2.2 // indirect
	github.com/go-openapi/jsonpointer v0.21.0 // indirect
	github.com/go-openapi/jsonreference v0.21.0 // indirect
	github.com/go-openapi/swag v0.23.0 // indirect
	github.com/go-task/slim-sprig v0.0.0-20230315185526-52ccab3ef572 // indirect
	github.com/gocarina/gocsv v0.0.0-20231116093920-b87c2d0e983a // indirect
	github.com/godbus/dbus/v5 v5.1.0 // indirect
	github.com/gogo/protobuf v1.3.2 // indirect
	github.com/golang-jwt/jwt/v4 v4.5.0 // indirect
	github.com/golang-jwt/jwt/v5 v5.2.1 // indirect
	github.com/golang/groupcache v0.0.0-20210331224755-41bb18bfe9da // indirect
	github.com/golang/mock v1.6.0 // indirect
	github.com/google/btree v1.1.2 // indirect
	github.com/google/cadvisor v0.49.0 // indirect
	github.com/google/cel-go v0.17.8 // indirect
	github.com/google/gofuzz v1.2.0 // indirect
	github.com/google/pprof v0.0.0-20240727154555-813a5fbdbec8 // indirect
	github.com/google/s2a-go v0.1.7 // indirect
	github.com/google/shlex v0.0.0-20191202100458-e7afc7fbc510 // indirect
	github.com/googleapis/enterprise-certificate-proxy v0.2.3 // indirect
	github.com/googleapis/gax-go/v2 v2.11.0 // indirect
	github.com/gopherjs/gopherjs v0.0.0-20200217142428-fce0ec30dd00 // indirect
	github.com/gorilla/websocket v1.5.0 // indirect
	github.com/gregjones/httpcache v0.0.0-20180305231024-9cad4c3443a7 // indirect
	github.com/grpc-ecosystem/go-grpc-middleware v1.3.0 // indirect
	github.com/grpc-ecosystem/go-grpc-prometheus v1.2.0 // indirect
	github.com/grpc-ecosystem/grpc-gateway v1.16.0 // indirect
	github.com/grpc-ecosystem/grpc-gateway/v2 v2.16.0 // indirect
	github.com/h2non/parth v0.0.0-20190131123155-b4df798d6542 // indirect
	github.com/hashicorp/hcl v1.0.0 // indirect
	github.com/imdario/mergo v0.3.16 // indirect
	github.com/inconshreveable/mousetrap v1.1.0 // indirect
	github.com/jbenet/go-context v0.0.0-20150711004518-d14ea06fba99 // indirect
	github.com/jonboulle/clockwork v0.2.2 // indirect
	github.com/josharian/intern v1.0.0 // indirect
	github.com/json-iterator/go v1.1.12 // indirect
	github.com/karrick/godirwalk v1.17.0 // indirect
	github.com/kevinburke/ssh_config v0.0.0-20190725054713-01f96b0aa0cd // indirect
	github.com/kylelemons/godebug v1.1.0 // indirect
	github.com/lestrrat-go/jspointer v0.0.0-20181205001929-82fadba7561c // indirect
	github.com/lestrrat-go/jsref v0.0.0-20181205001954-1b590508f37d // indirect
	github.com/lestrrat-go/jsschema v0.0.0-20181205002244-5c81c58ffcc3 // indirect
	github.com/lestrrat-go/jsval v0.0.0-20181205002323-20277e9befc0 // indirect
	github.com/lestrrat-go/pdebug v0.0.0-20200204225717-4d6bd78da58d // indirect
	github.com/lestrrat-go/structinfo v0.0.0-20190212233437-acd51874663b // indirect
	github.com/libopenstorage/openstorage v1.0.0 // indirect
	github.com/liggitt/tabwriter v0.0.0-20181228230101-89fcab3d43de // indirect
	github.com/magiconair/properties v1.8.5 // indirect
	github.com/mailru/easyjson v0.7.7 // indirect
	github.com/mistifyio/go-zfs v2.1.2-0.20190413222219-f784269be439+incompatible // indirect
	github.com/mitchellh/go-homedir v1.1.0 // indirect
	github.com/mitchellh/go-wordwrap v1.0.1 // indirect
	github.com/mitchellh/mapstructure v1.4.1 // indirect
	github.com/moby/spdystream v0.2.0 // indirect
	github.com/moby/sys/mount v0.2.0 // indirect
	github.com/moby/sys/mountinfo v0.6.2 // indirect
	github.com/moby/term v0.0.0-20221205130635-1aeaba878587 // indirect
	github.com/modern-go/concurrent v0.0.0-20180306012644-bacd9c7ef1dd // indirect
	github.com/modern-go/reflect2 v1.0.2 // indirect
	github.com/mohae/deepcopy v0.0.0-20170929034955-c48cc78d4826 // indirect
	github.com/monochromegane/go-gitignore v0.0.0-20200626010858-205db1a8cc00 // indirect
	github.com/morikuni/aec v1.0.0 // indirect
	github.com/mrunalp/fileutils v0.5.1 // indirect
	github.com/munnerz/goautoneg v0.0.0-20191010083416-a7dc8b61c822 // indirect
	github.com/mxk/go-flowrate v0.0.0-20140419014527-cca7078d478f // indirect
	github.com/opencontainers/image-spec v1.0.2 // indirect
	github.com/opencontainers/runc v1.1.12 // indirect
	github.com/opencontainers/runtime-spec v1.0.3-0.20220909204839-494a5a6aca78 // indirect
	github.com/opencontainers/selinux v1.11.0 // indirect
	github.com/pelletier/go-toml v1.9.3 // indirect
	github.com/peterbourgon/diskv v2.0.1+incompatible // indirect
	github.com/pkg/browser v0.0.0-20240102092130-5ac0b6a4141c // indirect
	github.com/pkg/profile v1.3.0 // indirect
	github.com/pmezard/go-difflib v1.0.0 // indirect
	github.com/pquerna/cachecontrol v0.1.0 // indirect
	github.com/prometheus/procfs v0.15.1 // indirect
	github.com/robfig/cron/v3 v3.0.1 // indirect
	github.com/russross/blackfriday/v2 v2.1.0 // indirect
	github.com/seccomp/libseccomp-golang v0.10.0 // indirect
	github.com/sergi/go-diff v1.1.0 // indirect
	github.com/smartystreets/assertions v1.1.0 // indirect
	github.com/soheilhy/cmux v0.1.5 // indirect
	github.com/spf13/afero v1.9.2 // indirect
	github.com/spf13/cast v1.5.1 // indirect
	github.com/spf13/jwalterweatherman v1.1.0 // indirect
	github.com/src-d/gcfg v1.4.0 // indirect
	github.com/stoewer/go-strcase v1.3.0 // indirect
	github.com/subosito/gotenv v1.2.0 // indirect
	github.com/syndtr/gocapability v0.0.0-20200815063812-42c35b437635 // indirect
	github.com/tmc/grpc-websocket-proxy v0.0.0-20220101234140-673ab2c3ae75 // indirect
	github.com/vishvananda/netlink v1.1.0 // indirect
	github.com/vishvananda/netns v0.0.4 // indirect
	github.com/xanzy/ssh-agent v0.2.1 // indirect
	github.com/xeipuuv/gojsonschema v1.2.0 // indirect
	github.com/xiang90/probing v0.0.0-20190116061207-43a291ad63a2 // indirect
	github.com/xlab/treeprint v1.2.0 // indirect
	go.etcd.io/bbolt v1.3.8 // indirect
	go.etcd.io/etcd/api/v3 v3.5.10 // indirect
	go.etcd.io/etcd/client/v2 v2.305.10 // indirect
	go.etcd.io/etcd/pkg/v3 v3.5.10 // indirect
	go.etcd.io/etcd/raft/v3 v3.5.10 // indirect
	go.etcd.io/etcd/server/v3 v3.5.10 // indirect
	go.opencensus.io v0.24.0 // indirect
	go.opentelemetry.io/contrib/instrumentation/github.com/emicklei/go-restful/otelrestful v0.42.0 // indirect
	go.opentelemetry.io/contrib/instrumentation/google.golang.org/grpc/otelgrpc v0.46.0 // indirect
	go.opentelemetry.io/contrib/instrumentation/net/http/otelhttp v0.46.0 // indirect
	go.opentelemetry.io/otel v1.20.0 // indirect
	go.opentelemetry.io/otel/exporters/otlp/otlptrace v1.20.0 // indirect
	go.opentelemetry.io/otel/exporters/otlp/otlptrace/otlptracegrpc v1.20.0 // indirect
	go.opentelemetry.io/otel/metric v1.20.0 // indirect
	go.opentelemetry.io/otel/sdk v1.20.0 // indirect
	go.opentelemetry.io/otel/trace v1.20.0 // indirect
	go.opentelemetry.io/proto/otlp v1.0.0 // indirect
	go.starlark.net v0.0.0-20230525235612-a134d8f9ddca // indirect
	go.uber.org/atomic v1.11.0 // indirect
	go.uber.org/goleak v1.3.0 // indirect
	go.uber.org/mock v0.4.0 // indirect
	go.uber.org/multierr v1.11.0 // indirect
	go.uber.org/zap v1.26.0 // indirect
	golang.org/x/exp v0.0.0-20240808152545-0cdaa3abc0fa // indirect
	golang.org/x/sys v0.23.0 // indirect
	golang.org/x/term v0.23.0 // indirect
	golang.org/x/text v0.17.0 // indirect
	golang.org/x/time v0.5.0 // indirect
	golang.org/x/tools v0.24.0 // indirect
	gomodules.xyz/jsonpatch/v2 v2.4.0 // indirect
	google.golang.org/api v0.126.0 // indirect
	google.golang.org/appengine v1.6.7 // indirect
	google.golang.org/genproto v0.0.0-20230822172742-b8732ec3820d // indirect
	google.golang.org/genproto/googleapis/api v0.0.0-20230822172742-b8732ec3820d // indirect
	google.golang.org/genproto/googleapis/rpc v0.0.0-20230822172742-b8732ec3820d // indirect
	google.golang.org/protobuf v1.34.2 // indirect
	gopkg.in/gcfg.v1 v1.2.3 // indirect
	gopkg.in/inf.v0 v0.9.1 // indirect
	gopkg.in/natefinch/lumberjack.v2 v2.2.1 // indirect
	gopkg.in/square/go-jose.v2 v2.6.0 // indirect
	gopkg.in/src-d/go-billy.v4 v4.3.2 // indirect
	gopkg.in/warnings.v0 v0.1.2 // indirect
	k8s.io/cloud-provider v0.30.2 // indirect
	k8s.io/cluster-bootstrap v0.0.0 // indirect
	k8s.io/controller-manager v0.30.2 // indirect
	k8s.io/cri-api v0.0.0 // indirect
	k8s.io/csi-translation-lib v0.0.0 // indirect
	k8s.io/dynamic-resource-allocation v0.0.0 // indirect
	k8s.io/kms v0.30.2 // indirect
	k8s.io/kube-scheduler v0.0.0 // indirect
	k8s.io/kubelet v0.30.2 // indirect
	k8s.io/legacy-cloud-providers v0.0.0 // indirect
	k8s.io/metrics v0.0.0 // indirect
	k8s.io/mount-utils v0.0.0 // indirect
	k8s.io/sample-apiserver v0.0.0 // indirect
	sigs.k8s.io/apiserver-network-proxy/konnectivity-client v0.30.3 // indirect
	sigs.k8s.io/cloud-provider-azure/pkg/azclient v0.0.29 // indirect
	sigs.k8s.io/cloud-provider-azure/pkg/azclient/configloader v0.0.16 // indirect
	sigs.k8s.io/controller-runtime v0.18.5 // indirect
	sigs.k8s.io/json v0.0.0-20221116044647-bc3834ca7abd // indirect
	sigs.k8s.io/kube-storage-version-migrator v0.0.6-0.20230721195810-5c8923c5ff96 // indirect
	sigs.k8s.io/kustomize/api v0.13.5-0.20230601165947-6ce0bf390ce3 // indirect
)

replace (
	github.com/onsi/ginkgo/v2 => github.com/openshift/onsi-ginkgo/v2 v2.6.1-0.20240314173009-2cd07f4ca53d
	k8s.io/api => github.com/openshift/kubernetes/staging/src/k8s.io/api v0.0.0-20240723170835-32f817d75efe
	k8s.io/apiextensions-apiserver => github.com/openshift/kubernetes/staging/src/k8s.io/apiextensions-apiserver v0.0.0-20240723170835-32f817d75efe
	k8s.io/apimachinery => github.com/openshift/kubernetes/staging/src/k8s.io/apimachinery v0.0.0-20240723170835-32f817d75efe
	k8s.io/apiserver => github.com/openshift/kubernetes/staging/src/k8s.io/apiserver v0.0.0-20240723170835-32f817d75efe
	k8s.io/cli-runtime => github.com/openshift/kubernetes/staging/src/k8s.io/cli-runtime v0.0.0-20240723170835-32f817d75efe
	k8s.io/client-go => github.com/openshift/kubernetes/staging/src/k8s.io/client-go v0.0.0-20240723170835-32f817d75efe
	k8s.io/cloud-provider => github.com/openshift/kubernetes/staging/src/k8s.io/cloud-provider v0.0.0-20240723170835-32f817d75efe
	k8s.io/cluster-bootstrap => github.com/openshift/kubernetes/staging/src/k8s.io/cluster-bootstrap v0.0.0-20240723170835-32f817d75efe
	k8s.io/code-generator => github.com/openshift/kubernetes/staging/src/k8s.io/code-generator v0.0.0-20240723170835-32f817d75efe
	k8s.io/component-base => github.com/openshift/kubernetes/staging/src/k8s.io/component-base v0.0.0-20240723170835-32f817d75efe
	k8s.io/component-helpers => github.com/openshift/kubernetes/staging/src/k8s.io/component-helpers v0.0.0-20240723170835-32f817d75efe
	k8s.io/controller-manager => github.com/openshift/kubernetes/staging/src/k8s.io/controller-manager v0.0.0-20240723170835-32f817d75efe
	k8s.io/cri-api => github.com/openshift/kubernetes/staging/src/k8s.io/cri-api v0.0.0-20240723170835-32f817d75efe
	k8s.io/csi-translation-lib => github.com/openshift/kubernetes/staging/src/k8s.io/csi-translation-lib v0.0.0-20240723170835-32f817d75efe
	k8s.io/dynamic-resource-allocation => github.com/openshift/kubernetes/staging/src/k8s.io/dynamic-resource-allocation v0.0.0-20240723170835-32f817d75efe
	k8s.io/endpointslice => github.com/openshift/kubernetes/staging/src/k8s.io/endpointslice v0.0.0-20240723170835-32f817d75efe
	k8s.io/kube-aggregator => github.com/openshift/kubernetes/staging/src/k8s.io/kube-aggregator v0.0.0-20240723170835-32f817d75efe
	k8s.io/kube-controller-manager => github.com/openshift/kubernetes/staging/src/k8s.io/kube-controller-manager v0.0.0-20240723170835-32f817d75efe
	k8s.io/kube-proxy => github.com/openshift/kubernetes/staging/src/k8s.io/kube-proxy v0.0.0-20240723170835-32f817d75efe
	k8s.io/kube-scheduler => github.com/openshift/kubernetes/staging/src/k8s.io/kube-scheduler v0.0.0-20240723170835-32f817d75efe
	k8s.io/kubectl => github.com/openshift/kubernetes/staging/src/k8s.io/kubectl v0.0.0-20240723170835-32f817d75efe
	k8s.io/kubelet => github.com/openshift/kubernetes/staging/src/k8s.io/kubelet v0.0.0-20240723170835-32f817d75efe
	k8s.io/kubernetes => github.com/openshift/kubernetes v1.30.1-0.20240723170835-32f817d75efe
	k8s.io/legacy-cloud-providers => github.com/openshift/kubernetes/staging/src/k8s.io/legacy-cloud-providers v0.0.0-20240723170835-32f817d75efe
	k8s.io/metrics => github.com/openshift/kubernetes/staging/src/k8s.io/metrics v0.0.0-20240723170835-32f817d75efe
	k8s.io/mount-utils => github.com/openshift/kubernetes/staging/src/k8s.io/mount-utils v0.0.0-20240723170835-32f817d75efe
	k8s.io/pod-security-admission => github.com/openshift/kubernetes/staging/src/k8s.io/pod-security-admission v0.0.0-20240723170835-32f817d75efe
	k8s.io/sample-apiserver => github.com/openshift/kubernetes/staging/src/k8s.io/sample-apiserver v0.0.0-20240723170835-32f817d75efe
	k8s.io/sample-cli-plugin => github.com/openshift/kubernetes/staging/src/k8s.io/sample-cli-plugin v0.0.0-20240723170835-32f817d75efe
	k8s.io/sample-controller => github.com/openshift/kubernetes/staging/src/k8s.io/sample-controller v0.0.0-20240723170835-32f817d75efe
)<|MERGE_RESOLUTION|>--- conflicted
+++ resolved
@@ -56,16 +56,10 @@
 	gopkg.in/ini.v1 v1.62.0
 	gopkg.in/src-d/go-git.v4 v4.13.1
 	gopkg.in/yaml.v2 v2.4.0
-<<<<<<< HEAD
+	gopkg.in/yaml.v3 v3.0.1
 	k8s.io/api v0.30.3
 	k8s.io/apiextensions-apiserver v0.30.3
 	k8s.io/apimachinery v0.30.3
-=======
-	gopkg.in/yaml.v3 v3.0.1
-	k8s.io/api v0.30.2
-	k8s.io/apiextensions-apiserver v0.30.2
-	k8s.io/apimachinery v0.30.2
->>>>>>> c0c5e05d
 	k8s.io/apiserver v0.30.2
 	k8s.io/cli-runtime v0.30.0
 	k8s.io/client-go v0.30.3
