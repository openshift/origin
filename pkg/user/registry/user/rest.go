--- conflicted
+++ resolved
@@ -4,13 +4,9 @@
 	"fmt"
 
 	kapi "github.com/GoogleCloudPlatform/kubernetes/pkg/api"
-	kerrs "github.com/GoogleCloudPlatform/kubernetes/pkg/api/errors"
-<<<<<<< HEAD
-=======
 	"github.com/GoogleCloudPlatform/kubernetes/pkg/fields"
 	"github.com/GoogleCloudPlatform/kubernetes/pkg/labels"
 	"github.com/GoogleCloudPlatform/kubernetes/pkg/registry/generic"
->>>>>>> 2fdcd114
 	"github.com/GoogleCloudPlatform/kubernetes/pkg/runtime"
 	"github.com/GoogleCloudPlatform/kubernetes/pkg/util/fielderrors"
 
@@ -23,14 +19,12 @@
 	runtime.ObjectTyper
 }
 
-<<<<<<< HEAD
-// NewREST returns a new REST.
-func NewREST(registry Registry) *REST {
-	return &REST{registry}
-=======
 // Strategy is the default logic that applies when creating and updating User
 // objects via the REST API.
 var Strategy = userStrategy{kapi.Scheme}
+
+func (userStrategy) PrepareForCreate(obj runtime.Object) {}
+func (userStrategy) PrepareForUpdate(obj, old runtime.Object) {}
 
 // NamespaceScoped is false for users
 func (userStrategy) NamespaceScoped() bool {
@@ -45,7 +39,7 @@
 }
 
 // Validate validates a new user
-func (userStrategy) Validate(obj runtime.Object) kerrs.ValidationErrorList {
+func (userStrategy) Validate(obj runtime.Object) fielderrors.ValidationErrorList {
 	user := obj.(*api.User)
 	return validation.ValidateUser(user)
 }
@@ -53,11 +47,10 @@
 // AllowCreateOnUpdate is false for users
 func (userStrategy) AllowCreateOnUpdate() bool {
 	return false
->>>>>>> 2fdcd114
 }
 
 // ValidateUpdate is the default update validation for an end user.
-func (userStrategy) ValidateUpdate(obj, old runtime.Object) kerrs.ValidationErrorList {
+func (userStrategy) ValidateUpdate(obj, old runtime.Object) fielderrors.ValidationErrorList {
 	return validation.ValidateUserUpdate(obj.(*api.User), old.(*api.User))
 }
 
@@ -68,12 +61,6 @@
 		if !ok {
 			return false, fmt.Errorf("not a user")
 		}
-<<<<<<< HEAD
-		id = user.GetName()
-	}
-	if ok, details := validation.ValidateUserName(id, false); !ok {
-		return nil, fielderrors.NewFieldInvalid("metadata.name", id, details)
-=======
 		fields := UserToSelectableFields(userObj)
 		return label.Matches(labels.Set(userObj.Labels)) && field.Matches(fields), nil
 	})
@@ -83,6 +70,5 @@
 func UserToSelectableFields(user *api.User) labels.Set {
 	return labels.Set{
 		"name": user.Name,
->>>>>>> 2fdcd114
 	}
 }