package image

import (
	"errors"
	"fmt"
	"io"
	"io/ioutil"
	"net/url"
	"os"
	"path/filepath"
	"strings"

	"github.com/containers/image/docker/policyconfiguration"
	"github.com/containers/image/docker/reference"
	"github.com/containers/image/signature"
	"github.com/openshift/origin/pkg/client"
	"github.com/openshift/origin/pkg/cmd/util/clientcmd"
	imageapi "github.com/openshift/origin/pkg/image/apis/image"
	imageutil "github.com/openshift/origin/pkg/image/util"

	sigtypes "github.com/containers/image/types"
	"github.com/spf13/cobra"

	metav1 "k8s.io/apimachinery/pkg/apis/meta/v1"
	kclientcmd "k8s.io/client-go/tools/clientcmd"
	kapi "k8s.io/kubernetes/pkg/api"
	"k8s.io/kubernetes/pkg/kubectl/cmd/templates"
	kcmdutil "k8s.io/kubernetes/pkg/kubectl/cmd/util"
)

var (
	verifyImageSignatureLongDesc = templates.LongDesc(`
	Verifies the image signature of an image imported to internal registry using the local public GPG key.

	This command verifies if the image identity contained in the image signature can be trusted
	by using the public GPG key to verify the signature itself and matching the provided expected identity
	with the identity (pull spec) of the given image.
	By default, this command will use the public GPG keyring located in "$GNUPGHOME/pubring.gpg", typically in path "~/.gnupg".

	By default, this command will not save the result of the verification back to the image object, to do so
	user have to specify the "--save" flag. Note that to modify the image signature verification status,
	user have to have permissions to edit an image object (usually an "image-auditor" role).

	Note that using the "--save" flag on already verified image together with invalid GPG
	key or invalid expected identity will cause the saved verification status to be removed
	and the image will become "unverified".

	If this command is outside the cluster, users have to specify the "--registry-url" parameter
	with the public URL of image registry.

	To remove all verifications, users can use the "--remove-all" flag.
	`)

	verifyImageSignatureExample = templates.Examples(`
	# Verify the image signature and identity using the local GPG keychain
	%[1]s sha256:c841e9b64e4579bd56c794bdd7c36e1c257110fd2404bebbb8b613e4935228c4 \
			--expected-identity=registry.local:5000/foo/bar:v1

	# Verify the image signature and identity using a specific public key and save the status
	%[1]s sha256:c841e9b64e4579bd56c794bdd7c36e1c257110fd2404bebbb8b613e4935228c4 \
	    --public-key=/etc/pki/rpm-gpg/RPM-GPG-KEY-redhat-release \
			--expected-identity=registry.local:5000/foo/bar:v1 --save

	# Verify the image signature and identity via exposed registry route
	%[1]s sha256:c841e9b64e4579bd56c794bdd7c36e1c257110fd2404bebbb8b613e4935228c4 \
			--expected-identity=registry.local:5000/foo/bar:v1 \
			--registry-url=docker-registry.foo.com

	# Remove all signature verifications from the image
	%[1]s sha256:c841e9b64e4579bd56c794bdd7c36e1c257110fd2404bebbb8b613e4935228c4 --remove-all
	`)
)

type VerifyImageSignatureOptions struct {
	InputImage        string
	ExpectedIdentity  string
	PublicKeyFilename string
	PublicKey         []byte
	Save              bool
	RemoveAll         bool
	CurrentUser       string
	CurrentUserToken  string
	RegistryURL       string
	Insecure          bool

	Client       client.Interface
	clientConfig kclientcmd.ClientConfig

	Out    io.Writer
	ErrOut io.Writer
}

const (
	VerifyRecommendedName = "verify-image-signature"
)

func NewCmdVerifyImageSignature(name, fullName string, f *clientcmd.Factory, out, errOut io.Writer) *cobra.Command {
	opts := &VerifyImageSignatureOptions{
		ErrOut:       errOut,
		Out:          out,
		clientConfig: f.OpenShiftClientConfig(),
		// TODO: This improves the error message users get when containers/image is not able
		// to locate the pubring.gpg file (which is default).
		// This should be improved/fixed in containers/image.
		PublicKeyFilename: filepath.Join(os.Getenv("GNUPGHOME"), "pubring.gpg"),
	}
	cmd := &cobra.Command{
		Use:     fmt.Sprintf("%s IMAGE --expected-identity=EXPECTED_IDENTITY [--save]", VerifyRecommendedName),
		Short:   "Verify the image identity contained in the image signature",
		Long:    verifyImageSignatureLongDesc,
		Example: fmt.Sprintf(verifyImageSignatureExample, fullName),
		Run: func(cmd *cobra.Command, args []string) {
			kcmdutil.CheckErr(opts.Validate())
			kcmdutil.CheckErr(opts.Complete(f, cmd, args, out))
			kcmdutil.CheckErr(opts.Run())
		},
	}

	cmd.Flags().StringVar(&opts.ExpectedIdentity, "expected-identity", opts.ExpectedIdentity, "An expected image docker reference (pull spec) to verify (required).")
	cmd.Flags().BoolVar(&opts.Save, "save", opts.Save, "If true, the result of the verification will be saved to an image object.")
	cmd.Flags().BoolVar(&opts.RemoveAll, "remove-all", opts.RemoveAll, "If set, all signature verifications will be removed from the given image.")
<<<<<<< HEAD
	cmd.Flags().StringVar(&opts.PublicKeyFilename, "public-key", opts.PublicKeyFilename, fmt.Sprintf("A path to a public GPG key to be used for verification. (defaults to %q)", opts.PublicKeyFilename))
	cmd.Flags().StringVar(&opts.RegistryURL, "registry-url", opts.RegistryURL, "The address to use when contacting the registry, instead of using the internal cluster address. This is useful if you can't resolve or reach the internal registry address.")
	cmd.Flags().BoolVar(&opts.Insecure, "insecure", opts.Insecure, "If set, use the insecure protocol for registry communication.")
=======
	cmd.Flags().StringVar(&opts.PublicKeyFilename, "public-key", opts.PublicKeyFilename, fmt.Sprintf("A relative or absolute path to a public GPG key file to be used for verification. (defaults to %q)", opts.PublicKeyFilename))
>>>>>>> 631f7371
	return cmd
}

func (o *VerifyImageSignatureOptions) Validate() error {
	if !o.RemoveAll {
		if len(o.ExpectedIdentity) == 0 {
			return errors.New("the --expected-identity is required")
		}
		if _, err := imageapi.ParseDockerImageReference(o.ExpectedIdentity); err != nil {
			return errors.New("the --expected-identity must be valid image reference")
		}
	}
	if o.RemoveAll && len(o.ExpectedIdentity) > 0 {
		return errors.New("the --expected-identity cannot be used when removing all verifications")
	}
	return nil
}
func (o *VerifyImageSignatureOptions) Complete(f *clientcmd.Factory, cmd *cobra.Command, args []string, out io.Writer) error {
	if len(args) != 1 {
		return kcmdutil.UsageError(cmd, "exactly one image must be specified")
	}
	o.InputImage = args[0]
	var err error

	if len(o.PublicKeyFilename) > 0 {
		if o.PublicKey, err = ioutil.ReadFile(o.PublicKeyFilename); err != nil {
			return fmt.Errorf("unable to read --public-key: %v", err)
		}
	}
	if o.Client, _, err = f.Clients(); err != nil {
		return err
	}

	// We need the current user name so we can record it into an verification condition and
	// we need a bearer token so we can fetch the manifest from the registry.
	// TODO: Add support for external registries (currently only integrated registry will
	if me, err := o.Client.Users().Get("~", metav1.GetOptions{}); err != nil {
		return err
	} else {
		o.CurrentUser = me.Name
		if config, err := o.clientConfig.ClientConfig(); err != nil {
			return err
		} else {
			if o.CurrentUserToken = config.BearerToken; len(o.CurrentUserToken) == 0 {
				return fmt.Errorf("no token is currently in use for this session")
			}
		}
	}

	return nil
}

func (o VerifyImageSignatureOptions) Run() error {
	img, err := o.Client.Images().Get(o.InputImage, metav1.GetOptions{})
	if err != nil {
		return err
	}
	if len(img.Signatures) == 0 {
		return fmt.Errorf("%s does not have any signature", img.Name)
	}

	pr, err := signature.NewPRSignedByKeyPath(signature.SBKeyTypeGPGKeys, o.PublicKeyFilename, signature.NewPRMMatchRepoDigestOrExact())
	if err != nil {
		return fmt.Errorf("unable to prepare verification policy requirements: %v", err)
	}
	policy := signature.Policy{Default: []signature.PolicyRequirement{pr}}
	pc, err := signature.NewPolicyContext(&policy)
	if err != nil {
		return fmt.Errorf("unable to setup policy: %v", err)
	}
	defer pc.Destroy()

	if o.RemoveAll {
		img.Signatures = []imageapi.ImageSignature{}
	}

	for i, s := range img.Signatures {
		// Verify the signature against the policy
		signedBy, err := o.verifySignature(pc, img, s.Content)
		if err != nil {
			fmt.Fprintf(o.ErrOut, "error verifying signature %s for image %s (verification status will be removed): %v\n", img.Signatures[i].Name, o.InputImage, err)
			img.Signatures[i] = imageapi.ImageSignature{}
			continue
		}
		fmt.Fprintf(o.Out, "image %q identity is now confirmed (signed by GPG key %q)\n", o.InputImage, signedBy)

		now := metav1.Now()
		newConditions := []imageapi.SignatureCondition{
			{
				Type:               imageapi.SignatureTrusted,
				Status:             kapi.ConditionTrue,
				LastProbeTime:      now,
				LastTransitionTime: now,
				Reason:             "manually verified",
				Message:            fmt.Sprintf("verified by user %q", o.CurrentUser),
			},
			// TODO: This should be not needed (need to relax validation).
			{
				Type:               imageapi.SignatureForImage,
				Status:             kapi.ConditionTrue,
				LastProbeTime:      now,
				LastTransitionTime: now,
			},
		}
		img.Signatures[i].Conditions = newConditions
		img.Signatures[i].IssuedBy = &imageapi.SignatureIssuer{}
		// TODO: This should not be just a key id but a human-readable identity.
		img.Signatures[i].IssuedBy.CommonName = signedBy
	}

	if o.Save || o.RemoveAll {
		_, err := o.Client.Images().Update(img)
		return err
	}
	return nil
}

// getImageManifest fetches the manifest for provided image from the integrated registry.
func (o *VerifyImageSignatureOptions) getImageManifest(img *imageapi.Image) ([]byte, error) {
	parsed, err := imageapi.ParseDockerImageReference(img.DockerImageReference)
	if err != nil {
		return nil, err
	}
	registryURL := parsed.RegistryURL()
	if len(o.RegistryURL) > 0 {
		registryURL = &url.URL{Host: o.RegistryURL, Scheme: "https"}
		if o.Insecure {
			registryURL.Scheme = "http"
		}
	}
	return imageutil.GetImageManifestByIDFromRegistry(registryURL, parsed.RepositoryName(), img.Name, o.CurrentUser, o.CurrentUserToken, o.Insecure)
}

// verifySignature takes policy, image and the image signature blob and verifies that the
// signature was signed by a trusted key, the expected identity matches the one in the
// signature message and the manifest matches as well.
// In case the image identity is confirmed, this function returns the matching GPG key in
// short form, otherwise it returns rejection reason.
func (o *VerifyImageSignatureOptions) verifySignature(pc *signature.PolicyContext, img *imageapi.Image, sigBlob []byte) (string, error) {
	manifest, err := o.getImageManifest(img)
	if err != nil {
		return "", fmt.Errorf("failed to get image %q manifest: %v", img.Name, err)
	}
	allowed, err := pc.IsRunningImageAllowed(newUnparsedImage(o.ExpectedIdentity, sigBlob, manifest))
	if !allowed && err == nil {
		return "", errors.New("signature rejected but no error set")
	}
	if err != nil {
		return "", fmt.Errorf("signature rejected: %v", err)
	}
	if untrustedInfo, err := signature.GetUntrustedSignatureInformationWithoutVerifying(sigBlob); err != nil {
		// Tis is treated as an unverified signature. It really shouldn’t happen anyway.
		return "", fmt.Errorf("error getting signing key identity: %v", err)
	} else {
		return untrustedInfo.UntrustedShortKeyIdentifier, nil
	}
}

// dummyDockerTransport is containers/image/docker.Transport, except that it only provides identity information.
var dummyDockerTransport = dockerTransport{}

type dockerTransport struct{}

func (t dockerTransport) Name() string {
	return "docker"
}

// ParseReference converts a string, which should not start with the ImageTransport.Name prefix, into an ImageReference.
func (t dockerTransport) ParseReference(reference string) (sigtypes.ImageReference, error) {
	return parseDockerReference(reference)
}

// ValidatePolicyConfigurationScope checks that scope is a valid name for a signature.PolicyTransportScopes keys
// (i.e. a valid PolicyConfigurationIdentity() or PolicyConfigurationNamespaces() return value).
// It is acceptable to allow an invalid value which will never be matched, it can "only" cause user confusion.
// scope passed to this function will not be "", that value is always allowed.
func (t dockerTransport) ValidatePolicyConfigurationScope(scope string) error {
	// FIXME? We could be verifying the various character set and length restrictions
	// from docker/distribution/reference.regexp.go, but other than that there
	// are few semantically invalid strings.
	return nil
}

// dummyDockerReference is containers/image/docker.Reference, except that only provides identity information.
type dummyDockerReference struct{ ref reference.Named }

// parseDockerReference converts a string, which should not start with the ImageTransport.Name prefix, into an Docker ImageReference.
func parseDockerReference(refString string) (sigtypes.ImageReference, error) {
	if !strings.HasPrefix(refString, "//") {
		return nil, fmt.Errorf("docker: image reference %s does not start with //", refString)
	}
	ref, err := reference.ParseNormalizedNamed(strings.TrimPrefix(refString, "//"))
	if err != nil {
		return nil, err
	}
	ref = reference.TagNameOnly(ref)

	if reference.IsNameOnly(ref) {
		return nil, fmt.Errorf("Docker reference %s has neither a tag nor a digest", reference.FamiliarString(ref))
	}
	// A github.com/distribution/reference value can have a tag and a digest at the same time!
	// The docker/distribution API does not really support that (we can’t ask for an image with a specific
	// tag and digest), so fail.  This MAY be accepted in the future.
	// (Even if it were supported, the semantics of policy namespaces are unclear - should we drop
	// the tag or the digest first?)
	_, isTagged := ref.(reference.NamedTagged)
	_, isDigested := ref.(reference.Canonical)
	if isTagged && isDigested {
		return nil, fmt.Errorf("Docker references with both a tag and digest are currently not supported")
	}
	return dummyDockerReference{
		ref: ref,
	}, nil
}

func (ref dummyDockerReference) Transport() sigtypes.ImageTransport {
	return dummyDockerTransport
}

// StringWithinTransport returns a string representation of the reference, which MUST be such that
// reference.Transport().ParseReference(reference.StringWithinTransport()) returns an equivalent reference.
// NOTE: The returned string is not promised to be equal to the original input to ParseReference;
// e.g. default attribute values omitted by the user may be filled in in the return value, or vice versa.
// WARNING: Do not use the return value in the UI to describe an image, it does not contain the Transport().Name() prefix.
func (ref dummyDockerReference) StringWithinTransport() string {
	return "//" + reference.FamiliarString(ref.ref)
}

// DockerReference returns a Docker reference associated with this reference
// (fully explicit, i.e. !reference.IsNameOnly, but reflecting user intent,
// not e.g. after redirect or alias processing), or nil if unknown/not applicable.
func (ref dummyDockerReference) DockerReference() reference.Named {
	return ref.ref
}

// PolicyConfigurationIdentity returns a string representation of the reference, suitable for policy lookup.
// This MUST reflect user intent, not e.g. after processing of third-party redirects or aliases;
// The value SHOULD be fully explicit about its semantics, with no hidden defaults, AND canonical
// (i.e. various references with exactly the same semantics should return the same configuration identity)
// It is fine for the return value to be equal to StringWithinTransport(), and it is desirable but
// not required/guaranteed that it will be a valid input to Transport().ParseReference().
// Returns "" if configuration identities for these references are not supported.
func (ref dummyDockerReference) PolicyConfigurationIdentity() string {
	res, err := policyconfiguration.DockerReferenceIdentity(ref.ref)
	if res == "" || err != nil { // Coverage: Should never happen, NewReference above should refuse values which could cause a failure.
		panic(fmt.Sprintf("Internal inconsistency: policyconfiguration.DockerReferenceIdentity returned %#v, %v", res, err))
	}
	return res
}

// PolicyConfigurationNamespaces returns a list of other policy configuration namespaces to search
// for if explicit configuration for PolicyConfigurationIdentity() is not set.  The list will be processed
// in order, terminating on first match, and an implicit "" is always checked at the end.
// It is STRONGLY recommended for the first element, if any, to be a prefix of PolicyConfigurationIdentity(),
// and each following element to be a prefix of the element preceding it.
func (ref dummyDockerReference) PolicyConfigurationNamespaces() []string {
	return policyconfiguration.DockerReferenceNamespaces(ref.ref)
}

func (ref dummyDockerReference) NewImage(ctx *sigtypes.SystemContext) (sigtypes.Image, error) {
	panic("Unimplemented")
}
func (ref dummyDockerReference) NewImageSource(ctx *sigtypes.SystemContext, requestedManifestMIMETypes []string) (sigtypes.ImageSource, error) {
	panic("Unimplemented")
}
func (ref dummyDockerReference) NewImageDestination(ctx *sigtypes.SystemContext) (sigtypes.ImageDestination, error) {
	panic("Unimplemented")
}
func (ref dummyDockerReference) DeleteImage(ctx *sigtypes.SystemContext) error {
	panic("Unimplemented")
}

// unparsedImage implements sigtypes.UnparsedImage, to allow evaluating the signature policy
// against an image without having to make it pullable by containers/image
type unparsedImage struct {
	ref       sigtypes.ImageReference
	manifest  []byte
	signature []byte
}

func newUnparsedImage(expectedIdentity string, signature, manifest []byte) sigtypes.UnparsedImage {
	// We check the error in Validate()
	ref, _ := parseDockerReference("//" + expectedIdentity)
	return &unparsedImage{ref: ref, manifest: manifest, signature: signature}
}

// Reference returns the reference used to set up this source, _as specified by the user_
// (not as the image itself, or its underlying storage, claims).  This can be used e.g. to determine which public keys are trusted for this image.
func (ui *unparsedImage) Reference() sigtypes.ImageReference {
	return ui.ref
}

// Close removes resources associated with an initialized UnparsedImage, if any.
func (ui *unparsedImage) Close() error {
	return nil
}

// Manifest is like ImageSource.GetManifest, but the result is cached; it is OK to call this however often you need.
func (ui *unparsedImage) Manifest() ([]byte, string, error) {
	return ui.manifest, "", nil
}

// Signatures is like ImageSource.GetSignatures, but the result is cached; it is OK to call this however often you need.
func (ui *unparsedImage) Signatures() ([][]byte, error) {
	return [][]byte{ui.signature}, nil
}<|MERGE_RESOLUTION|>--- conflicted
+++ resolved
@@ -119,13 +119,9 @@
 	cmd.Flags().StringVar(&opts.ExpectedIdentity, "expected-identity", opts.ExpectedIdentity, "An expected image docker reference (pull spec) to verify (required).")
 	cmd.Flags().BoolVar(&opts.Save, "save", opts.Save, "If true, the result of the verification will be saved to an image object.")
 	cmd.Flags().BoolVar(&opts.RemoveAll, "remove-all", opts.RemoveAll, "If set, all signature verifications will be removed from the given image.")
-<<<<<<< HEAD
-	cmd.Flags().StringVar(&opts.PublicKeyFilename, "public-key", opts.PublicKeyFilename, fmt.Sprintf("A path to a public GPG key to be used for verification. (defaults to %q)", opts.PublicKeyFilename))
+	cmd.Flags().StringVar(&opts.PublicKeyFilename, "public-key", opts.PublicKeyFilename, fmt.Sprintf("A relative or absolute path to a public GPG key file to be used for verification. (defaults to %q)", opts.PublicKeyFilename))
 	cmd.Flags().StringVar(&opts.RegistryURL, "registry-url", opts.RegistryURL, "The address to use when contacting the registry, instead of using the internal cluster address. This is useful if you can't resolve or reach the internal registry address.")
 	cmd.Flags().BoolVar(&opts.Insecure, "insecure", opts.Insecure, "If set, use the insecure protocol for registry communication.")
-=======
-	cmd.Flags().StringVar(&opts.PublicKeyFilename, "public-key", opts.PublicKeyFilename, fmt.Sprintf("A relative or absolute path to a public GPG key file to be used for verification. (defaults to %q)", opts.PublicKeyFilename))
->>>>>>> 631f7371
 	return cmd
 }
 
