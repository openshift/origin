--- conflicted
+++ resolved
@@ -110,14 +110,8 @@
 				checkErr(err)
 			}
 			namespaces := make([]string, 0)
-<<<<<<< HEAD
-			switch all {
-			case true:
+			if all {
 				nsList, err := kc.Namespaces().List(labels.Everything(), fields.Everything())
-=======
-			if all {
-				nsList, err := kc.Namespaces().List(labels.Everything())
->>>>>>> b65ab386
 				checkErr(err)
 				for _, ns := range nsList.Items {
 					namespaces = append(namespaces, ns.Name)
