package node

import (
	"fmt"

	"github.com/spf13/cobra"

	metav1 "k8s.io/apimachinery/pkg/apis/meta/v1"
	"k8s.io/apimachinery/pkg/fields"
	"k8s.io/apimachinery/pkg/labels"
	"k8s.io/apimachinery/pkg/runtime/schema"
	kerrors "k8s.io/apimachinery/pkg/util/errors"
	kapi "k8s.io/kubernetes/pkg/api"
	kcmdutil "k8s.io/kubernetes/pkg/kubectl/cmd/util"
	kprinters "k8s.io/kubernetes/pkg/printers"
)

type ListPodsOptions struct {
	Options *NodeOptions
}

func (l *ListPodsOptions) AddFlags(cmd *cobra.Command) {
	kcmdutil.AddPrinterFlags(cmd)
}

func (l *ListPodsOptions) Run() error {
	nodes, err := l.Options.GetNodes()
	if err != nil {
		return err
	}

	var printer kprinters.ResourcePrinter
	if l.Options.CmdPrinterOutput {
		printer = l.Options.CmdPrinter
	} else {
		printer, err = l.Options.GetPrintersByResource(schema.GroupVersionResource{Resource: "pod"})
		if err != nil {
			return err
		}
	}

	// determine if printer kind is json or yaml and modify output
	// to combine all pod lists into a single list
	if l.Options.CmdPrinterOutput {
		errs := l.handleRESTOutput(nodes, printer)
		return kerrors.NewAggregate(errs)
	}

	errList := []error{}
	for _, node := range nodes {
		err := l.runListPods(node, printer)
		if err != nil {
			// Don't bail out if one node fails
			errList = append(errList, err)
		}
	}
	return kerrors.NewAggregate(errList)
}

func (l *ListPodsOptions) runListPods(node *kapi.Node, printer kprinters.ResourcePrinter) error {
	labelSelector, err := labels.Parse(l.Options.PodSelector)
	if err != nil {
		return err
	}
	fieldSelector := fields.Set{GetPodHostFieldLabel(node.TypeMeta.APIVersion): node.ObjectMeta.Name}.AsSelector()

	// Filter all pods that satisfies pod label selector and belongs to the given node
	pods, err := l.Options.KubeClient.Core().Pods(metav1.NamespaceAll).List(metav1.ListOptions{LabelSelector: labelSelector.String(), FieldSelector: fieldSelector.String()})
	if err != nil {
		return err
	}

	fmt.Fprint(l.Options.ErrWriter, "\nListing matched pods on node: ", node.ObjectMeta.Name, "\n\n")
	printer.PrintObj(pods, l.Options.Writer)

<<<<<<< HEAD
	return err
}

// handleRESTOutput receives a list of nodes, and a REST output type, and combines *kapi.PodList
// objects for every node, into a single list. This allows output containing multiple nodes to be
// printed to a single writer, and be easily parsed as a single data format.
func (l *ListPodsOptions) handleRESTOutput(nodes []*kapi.Node, printer kprinters.ResourcePrinter) []error {
	unifiedPodList := &kapi.PodList{}

	errList := []error{}
	for _, node := range nodes {
		labelSelector, err := labels.Parse(l.Options.PodSelector)
		if err != nil {
			errList = append(errList, err)
			continue
		}
		fieldSelector := fields.Set{GetPodHostFieldLabel(node.TypeMeta.APIVersion): node.ObjectMeta.Name}.AsSelector()

		pods, err := l.Options.KubeClient.Core().Pods(metav1.NamespaceAll).List(metav1.ListOptions{LabelSelector: labelSelector.String(), FieldSelector: fieldSelector.String()})
		if err != nil {
			errList = append(errList, err)
			continue
		}

		unifiedPodList.Items = append(unifiedPodList.Items, pods.Items...)
	}

	printer.PrintObj(unifiedPodList, l.Options.Writer)
	return errList
=======
	return nil
>>>>>>> c89db5c1
}<|MERGE_RESOLUTION|>--- conflicted
+++ resolved
@@ -73,8 +73,7 @@
 	fmt.Fprint(l.Options.ErrWriter, "\nListing matched pods on node: ", node.ObjectMeta.Name, "\n\n")
 	printer.PrintObj(pods, l.Options.Writer)
 
-<<<<<<< HEAD
-	return err
+	return nil
 }
 
 // handleRESTOutput receives a list of nodes, and a REST output type, and combines *kapi.PodList
@@ -103,7 +102,4 @@
 
 	printer.PrintObj(unifiedPodList, l.Options.Writer)
 	return errList
-=======
-	return nil
->>>>>>> c89db5c1
 }