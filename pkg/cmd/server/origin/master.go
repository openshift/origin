package origin

import (
	"bytes"
	"crypto/tls"
	"encoding/json"
	"errors"
	"fmt"
	"io/ioutil"
	"net"
	"net/http"
	"os"
	"regexp"
	"strings"
	"time"

	etcdclient "github.com/coreos/go-etcd/etcd"
	restful "github.com/emicklei/go-restful"
	"github.com/emicklei/go-restful/swagger"
	"github.com/golang/glog"

	"github.com/GoogleCloudPlatform/kubernetes/pkg/api"
	kapi "github.com/GoogleCloudPlatform/kubernetes/pkg/api"
	kapierror "github.com/GoogleCloudPlatform/kubernetes/pkg/api/errors"
	klatest "github.com/GoogleCloudPlatform/kubernetes/pkg/api/latest"
	"github.com/GoogleCloudPlatform/kubernetes/pkg/api/rest"
	"github.com/GoogleCloudPlatform/kubernetes/pkg/apiserver"
	kclient "github.com/GoogleCloudPlatform/kubernetes/pkg/client"
	kmaster "github.com/GoogleCloudPlatform/kubernetes/pkg/master"
	"github.com/GoogleCloudPlatform/kubernetes/pkg/tools"
	"github.com/GoogleCloudPlatform/kubernetes/pkg/util"
	"github.com/GoogleCloudPlatform/kubernetes/plugin/pkg/admission/admit"

	"github.com/openshift/origin/pkg/api/latest"
	"github.com/openshift/origin/pkg/api/v1beta1"
	buildclient "github.com/openshift/origin/pkg/build/client"
	buildcontrollerfactory "github.com/openshift/origin/pkg/build/controller/factory"
	buildstrategy "github.com/openshift/origin/pkg/build/controller/strategy"
	buildgenerator "github.com/openshift/origin/pkg/build/generator"
	buildregistry "github.com/openshift/origin/pkg/build/registry/build"
	buildconfigregistry "github.com/openshift/origin/pkg/build/registry/buildconfig"
	buildlogregistry "github.com/openshift/origin/pkg/build/registry/buildlog"
	buildetcd "github.com/openshift/origin/pkg/build/registry/etcd"
	"github.com/openshift/origin/pkg/build/webhook"
	"github.com/openshift/origin/pkg/build/webhook/generic"
	"github.com/openshift/origin/pkg/build/webhook/github"
	osclient "github.com/openshift/origin/pkg/client"
	cmdutil "github.com/openshift/origin/pkg/cmd/util"
	"github.com/openshift/origin/pkg/cmd/util/clientcmd"
	configchangecontroller "github.com/openshift/origin/pkg/deploy/controller/configchange"
	deployerpodcontroller "github.com/openshift/origin/pkg/deploy/controller/deployerpod"
	deploycontroller "github.com/openshift/origin/pkg/deploy/controller/deployment"
	deployconfigcontroller "github.com/openshift/origin/pkg/deploy/controller/deploymentconfig"
	imagechangecontroller "github.com/openshift/origin/pkg/deploy/controller/imagechange"
	deployconfiggenerator "github.com/openshift/origin/pkg/deploy/generator"
	deployregistry "github.com/openshift/origin/pkg/deploy/registry/deploy"
	deployconfigregistry "github.com/openshift/origin/pkg/deploy/registry/deployconfig"
	deployetcd "github.com/openshift/origin/pkg/deploy/registry/etcd"
	deployrollback "github.com/openshift/origin/pkg/deploy/rollback"
	"github.com/openshift/origin/pkg/dns"
	imagecontroller "github.com/openshift/origin/pkg/image/controller"
	"github.com/openshift/origin/pkg/image/registry/image"
	imageetcd "github.com/openshift/origin/pkg/image/registry/image/etcd"
	"github.com/openshift/origin/pkg/image/registry/imagerepository"
	imagerepositoryetcd "github.com/openshift/origin/pkg/image/registry/imagerepository/etcd"
	"github.com/openshift/origin/pkg/image/registry/imagerepositorymapping"
	"github.com/openshift/origin/pkg/image/registry/imagerepositorytag"
	"github.com/openshift/origin/pkg/image/registry/imagestreamimage"
	accesstokenregistry "github.com/openshift/origin/pkg/oauth/registry/accesstoken"
	authorizetokenregistry "github.com/openshift/origin/pkg/oauth/registry/authorizetoken"
	clientregistry "github.com/openshift/origin/pkg/oauth/registry/client"
	clientauthorizationregistry "github.com/openshift/origin/pkg/oauth/registry/clientauthorization"
	oauthetcd "github.com/openshift/origin/pkg/oauth/registry/etcd"
	projectregistry "github.com/openshift/origin/pkg/project/registry/project"
	routeallocationcontroller "github.com/openshift/origin/pkg/route/controller/allocation"
	routeetcd "github.com/openshift/origin/pkg/route/registry/etcd"
	routeregistry "github.com/openshift/origin/pkg/route/registry/route"
	"github.com/openshift/origin/pkg/service"
	templateregistry "github.com/openshift/origin/pkg/template/registry"
	templateetcd "github.com/openshift/origin/pkg/template/registry/etcd"
	"github.com/openshift/origin/pkg/user"
	useretcd "github.com/openshift/origin/pkg/user/registry/etcd"
	userregistry "github.com/openshift/origin/pkg/user/registry/user"
	"github.com/openshift/origin/pkg/user/registry/useridentitymapping"

	authorizationapi "github.com/openshift/origin/pkg/authorization/api"
	authorizationetcd "github.com/openshift/origin/pkg/authorization/registry/etcd"
	policyregistry "github.com/openshift/origin/pkg/authorization/registry/policy"
	policybindingregistry "github.com/openshift/origin/pkg/authorization/registry/policybinding"
	resourceaccessreviewregistry "github.com/openshift/origin/pkg/authorization/registry/resourceaccessreview"
	roleregistry "github.com/openshift/origin/pkg/authorization/registry/role"
	rolebindingregistry "github.com/openshift/origin/pkg/authorization/registry/rolebinding"
	subjectaccessreviewregistry "github.com/openshift/origin/pkg/authorization/registry/subjectaccessreview"
	"github.com/openshift/origin/pkg/cmd/server/admin"
	configapi "github.com/openshift/origin/pkg/cmd/server/api"
	routeplugin "github.com/openshift/origin/plugins/route/allocation/simple"
)

const (
	OpenShiftAPIPrefix        = "/osapi" // TODO: make configurable
	KubernetesAPIPrefix       = "/api"   // TODO: make configurable
	OpenShiftAPIV1Beta1       = "v1beta1"
	OpenShiftAPIPrefixV1Beta1 = OpenShiftAPIPrefix + "/" + OpenShiftAPIV1Beta1
	OpenShiftRouteSubdomain   = "router.default.local"
	swaggerAPIPrefix          = "/swaggerapi/"
)

// APIInstaller installs additional API components into this server
type APIInstaller interface {
	// Returns an array of strings describing what was installed
	InstallAPI(*restful.Container) []string
}

// APIInstallFunc is a function for installing APIs
type APIInstallFunc func(*restful.Container) []string

// InstallAPI implements APIInstaller
func (fn APIInstallFunc) InstallAPI(container *restful.Container) []string {
	return fn(container)
}

func (c *MasterConfig) InstallProtectedAPI(container *restful.Container) []string {
	defaultRegistry := env("OPENSHIFT_DEFAULT_REGISTRY", "${DOCKER_REGISTRY_SERVICE_HOST}:${DOCKER_REGISTRY_SERVICE_PORT}")
	svcCache := service.NewServiceResolverCache(c.KubeClient().Services(api.NamespaceDefault).Get)
	defaultRegistryFunc, err := svcCache.Defer(defaultRegistry)
	if err != nil {
		glog.Fatalf("OPENSHIFT_DEFAULT_REGISTRY variable is invalid %q: %v", defaultRegistry, err)
	}

	buildEtcd := buildetcd.New(c.EtcdHelper)
	deployEtcd := deployetcd.New(c.EtcdHelper)
	routeEtcd := routeetcd.New(c.EtcdHelper)
	userEtcd := useretcd.New(c.EtcdHelper, user.NewDefaultUserInitStrategy())
	oauthEtcd := oauthetcd.New(c.EtcdHelper)
	authorizationEtcd := authorizationetcd.New(c.EtcdHelper)

	imageStorage := imageetcd.NewREST(c.EtcdHelper)
	imageRegistry := image.NewRegistry(imageStorage)
	imageRepositoryStorage, imageRepositoryStatus := imagerepositoryetcd.NewREST(c.EtcdHelper, imagerepository.DefaultRegistryFunc(defaultRegistryFunc))
	imageRepositoryRegistry := imagerepository.NewRegistry(imageRepositoryStorage, imageRepositoryStatus)
	imageRepositoryMappingStorage := imagerepositorymapping.NewREST(imageRegistry, imageRepositoryRegistry)
	imageRepositoryTagStorage := imagerepositorytag.NewREST(imageRegistry, imageRepositoryRegistry)
	imageStreamImageStorage := imagestreamimage.NewREST(imageRegistry, imageRepositoryRegistry)
	routeAllocator := c.RouteAllocator()

	buildGenerator := &buildgenerator.BuildGenerator{
		Client: buildgenerator.Client{
			GetBuildConfigFunc:     buildEtcd.GetBuildConfig,
			UpdateBuildConfigFunc:  buildEtcd.UpdateBuildConfig,
			GetBuildFunc:           buildEtcd.GetBuild,
			CreateBuildFunc:        buildEtcd.CreateBuild,
			GetImageRepositoryFunc: imageRepositoryRegistry.GetImageRepository,
		},
	}
	buildClone, buildConfigInstantiate := buildgenerator.NewREST(buildGenerator)

	// TODO: with sharding, this needs to be changed
	deployConfigGenerator := &deployconfiggenerator.DeploymentConfigGenerator{
		Client: deployconfiggenerator.Client{
			DCFn:   deployEtcd.GetDeploymentConfig,
			IRFn:   imageRepositoryRegistry.GetImageRepository,
			LIRFn2: imageRepositoryRegistry.ListImageRepositories,
		},
		Codec: latest.Codec,
	}
	_, kclient := c.DeploymentConfigControllerClients()
	deployRollback := &deployrollback.RollbackGenerator{}
	deployRollbackClient := deployrollback.Client{
		DCFn: deployEtcd.GetDeploymentConfig,
		RCFn: clientDeploymentInterface{kclient}.GetDeployment,
		GRFn: deployRollback.GenerateRollback,
	}

	// initialize OpenShift API
<<<<<<< HEAD
	storage := map[string]rest.Storage{
		"builds":       buildregistry.NewREST(buildEtcd),
		"buildConfigs": buildconfigregistry.NewREST(buildEtcd),
		"buildLogs":    buildlogregistry.NewREST(buildEtcd, c.BuildLogClient()),
=======
	storage := map[string]apiserver.RESTStorage{
		"builds":                   buildregistry.NewREST(buildEtcd),
		"builds/clone":             buildClone,
		"buildConfigs":             buildconfigregistry.NewREST(buildEtcd),
		"buildConfigs/instantiate": buildConfigInstantiate,
		"buildLogs":                buildlogregistry.NewREST(buildEtcd, c.BuildLogClient()),
>>>>>>> b65ab386

		"images":                   imageStorage,
		"imageStreams":             imageRepositoryStorage,
		"imageStreamImages":        imageStreamImageStorage,
		"imageStreamMappings":      imageRepositoryMappingStorage,
		"imageStreamTags":          imageRepositoryTagStorage,
		"imageRepositories":        imageRepositoryStorage,
		"imageRepositories/status": imageRepositoryStatus,
		"imageRepositoryMappings":  imageRepositoryMappingStorage,
		"imageRepositoryTags":      imageRepositoryTagStorage,

		"deployments":               deployregistry.NewREST(deployEtcd),
		"deploymentConfigs":         deployconfigregistry.NewREST(deployEtcd),
		"generateDeploymentConfigs": deployconfiggenerator.NewREST(deployConfigGenerator, latest.Codec),
		"deploymentConfigRollbacks": deployrollback.NewREST(deployRollbackClient, latest.Codec),

		"templateConfigs": templateregistry.NewREST(),
		"templates":       templateetcd.NewREST(c.EtcdHelper),

		"routes": routeregistry.NewREST(routeEtcd, routeAllocator),

		"projects": projectregistry.NewREST(kclient.Namespaces(), c.ProjectAuthorizationCache),

		"userIdentityMappings": useridentitymapping.NewREST(userEtcd),
		"users":                userregistry.NewREST(userEtcd),

		"oAuthAuthorizeTokens":      authorizetokenregistry.NewREST(oauthEtcd),
		"oAuthAccessTokens":         accesstokenregistry.NewREST(oauthEtcd),
		"oAuthClients":              clientregistry.NewREST(oauthEtcd),
		"oAuthClientAuthorizations": clientauthorizationregistry.NewREST(oauthEtcd),

		"policies":              policyregistry.NewREST(authorizationEtcd),
		"policyBindings":        policybindingregistry.NewREST(authorizationEtcd),
		"roles":                 roleregistry.NewREST(roleregistry.NewVirtualRegistry(authorizationEtcd)),
		"roleBindings":          rolebindingregistry.NewREST(rolebindingregistry.NewVirtualRegistry(authorizationEtcd, authorizationEtcd, c.Options.PolicyConfig.MasterAuthorizationNamespace)),
		"resourceAccessReviews": resourceaccessreviewregistry.NewREST(c.Authorizer),
		"subjectAccessReviews":  subjectaccessreviewregistry.NewREST(c.Authorizer),
	}

	admissionControl := admit.NewAlwaysAdmit()

	version := &apiserver.APIGroupVersion{
		Root:    OpenShiftAPIPrefix,
		Version: OpenShiftAPIV1Beta1,

		Storage: storage,
		Codec:   v1beta1.Codec,

		Mapper: latest.RESTMapper,

		Creater: kapi.Scheme,
		Typer:   kapi.Scheme,
		Linker:  latest.SelfLinker,

		Admit:   admissionControl,
		Context: c.getRequestContextMapper(),
	}

	if err := version.InstallREST(container); err != nil {
		glog.Fatalf("Unable to initialize API: %v", err)
	}

	var root *restful.WebService
	for _, svc := range container.RegisteredWebServices() {
		switch svc.RootPath() {
		case "/":
			root = svc
		case OpenShiftAPIPrefixV1Beta1:
			svc.Doc("OpenShift REST API, version v1beta1").ApiVersion("v1beta1")
		}
	}
	if root == nil {
		root = new(restful.WebService)
		container.Add(root)
	}
	initAPIVersionRoute(root, "v1beta1")

	return []string{
		fmt.Sprintf("Started OpenShift API at %%s%s", OpenShiftAPIPrefixV1Beta1),
	}
}

func (c *MasterConfig) InstallUnprotectedAPI(container *restful.Container) []string {
	bcClient, _ := c.BuildControllerClients()
	bcGetterUpdater := buildclient.NewOSClientBuildConfigClient(bcClient)
	handler := webhook.NewController(
		bcGetterUpdater,
		buildclient.NewOSClientBuildConfigInstantiatorClient(bcClient),
		bcClient.ImageRepositories(kapi.NamespaceAll).(osclient.ImageRepositoryNamespaceGetter),
		map[string]webhook.Plugin{
			"generic": generic.New(),
			"github":  github.New(),
		})

	// TODO: go-restfulize this
	prefix := OpenShiftAPIPrefixV1Beta1 + "/buildConfigHooks/"
	handler = http.StripPrefix(prefix, handler)
	container.Handle(prefix, handler)
	return []string{}
}

//initAPIVersionRoute initializes the osapi endpoint to behave similar to the upstream api endpoint
func initAPIVersionRoute(root *restful.WebService, version string) {
	versionHandler := apiserver.APIVersionHandler(version)
	root.Route(root.GET(OpenShiftAPIPrefix).To(versionHandler).
		Doc("list supported server API versions").
		Produces(restful.MIME_JSON).
		Consumes(restful.MIME_JSON))
}

// If we know the location of the asset server, redirect to it when / is requested
// and the Accept header supports text/html
func assetServerRedirect(handler http.Handler, assetPublicURL string) http.Handler {
	return http.HandlerFunc(func(w http.ResponseWriter, req *http.Request) {
		accept := req.Header.Get("Accept")
		if req.URL.Path == "/" && strings.Contains(accept, "text/html") {
			http.Redirect(w, req, assetPublicURL, http.StatusFound)
		} else {
			// Dispatch to the next handler
			handler.ServeHTTP(w, req)
		}
	})
}

// TODO We would like to use the IndexHandler from k8s but we do not yet have a
// MuxHelper to track all registered paths
func indexAPIPaths(handler http.Handler) http.Handler {
	return http.HandlerFunc(func(w http.ResponseWriter, req *http.Request) {
		if req.URL.Path == "/" {
			// TODO once we have a MuxHelper we will not need to hardcode this list of paths
			object := api.RootPaths{Paths: []string{
				"/api",
				"/api/v1beta1",
				"/api/v1beta2",
				"/api/v1beta3",
				"/healthz",
				"/healthz/ping",
				"/logs/",
				"/metrics",
				"/osapi",
				"/osapi/v1beta1",
				"/swaggerapi/",
			}}
			// TODO it would be nice if apiserver.writeRawJSON was not private
			output, err := json.MarshalIndent(object, "", "  ")
			if err != nil {
				http.Error(w, err.Error(), http.StatusInternalServerError)
				return
			}
			w.Header().Set("Content-Type", "application/json")
			w.WriteHeader(http.StatusOK)
			w.Write(output)
		} else {
			// Dispatch to the next handler
			handler.ServeHTTP(w, req)
		}
	})
}

// Run launches the OpenShift master. It takes optional installers that may install additional endpoints into the server.
// All endpoints get configured CORS behavior
// Protected installers' endpoints are protected by API authentication and authorization.
// Unprotected installers' endpoints do not have any additional protection added.
func (c *MasterConfig) Run(protected []APIInstaller, unprotected []APIInstaller) {
	var extra []string

	safe := kmaster.NewHandlerContainer(http.NewServeMux())
	open := kmaster.NewHandlerContainer(http.NewServeMux())

	// enforce authentication on protected endpoints
	protected = append(protected, APIInstallFunc(c.InstallProtectedAPI))
	for _, i := range protected {
		extra = append(extra, i.InstallAPI(safe)...)
	}
	handler := c.authorizationFilter(safe)
	handler = authenticationHandlerFilter(handler, c.Authenticator, c.getRequestContextMapper())
	handler = namespacingFilter(handler, c.getRequestContextMapper())

	// unprotected resources
	unprotected = append(unprotected, APIInstallFunc(c.InstallUnprotectedAPI))
	for _, i := range unprotected {
		extra = append(extra, i.InstallAPI(open)...)
	}

	handler = indexAPIPaths(handler)

	open.Handle("/", handler)

	// install swagger
	swaggerConfig := swagger.Config{
		WebServices: append(safe.RegisteredWebServices(), open.RegisteredWebServices()...),
		ApiPath:     swaggerAPIPrefix,
	}
	swagger.RegisterSwaggerService(swaggerConfig, open)
	extra = append(extra, fmt.Sprintf("Started Swagger Schema API at %%s%s", swaggerAPIPrefix))

	handler = open

	// add CORS support
	if origins := c.ensureCORSAllowedOrigins(); len(origins) != 0 {
		handler = apiserver.CORS(handler, origins, nil, nil, "true")
	}

	if c.Options.AssetConfig != nil {
		handler = assetServerRedirect(handler, c.Options.AssetConfig.PublicURL)
	}

	// Make the outermost filter the requestContextMapper to ensure all components share the same context
	if contextHandler, err := kapi.NewRequestContextFilter(c.getRequestContextMapper(), handler); err != nil {
		glog.Fatalf("Error setting up request context filter: %v", err)
	} else {
		handler = contextHandler
	}

	server := &http.Server{
		Addr:           c.Options.ServingInfo.BindAddress,
		Handler:        handler,
		ReadTimeout:    5 * time.Minute,
		WriteTimeout:   5 * time.Minute,
		MaxHeaderBytes: 1 << 20,
	}

	go util.Forever(func() {
		for _, s := range extra {
			glog.Infof(s, c.Options.ServingInfo.BindAddress)
		}
		if c.TLS {
			server.TLSConfig = &tls.Config{
				// Change default from SSLv3 to TLSv1.0 (because of POODLE vulnerability)
				MinVersion: tls.VersionTLS10,
				// Populate PeerCertificates in requests, but don't reject connections without certificates
				// This allows certificates to be validated by authenticators, while still allowing other auth types
				ClientAuth: tls.RequestClientCert,
				ClientCAs:  c.ClientCAs,
			}
			glog.Fatal(server.ListenAndServeTLS(c.Options.ServingInfo.ServerCert.CertFile, c.Options.ServingInfo.ServerCert.KeyFile))
		} else {
			glog.Fatal(server.ListenAndServe())
		}
	}, 0)

	// Attempt to verify the server came up for 20 seconds (100 tries * 100ms, 100ms timeout per try)
	cmdutil.WaitForSuccessfulDial(c.TLS, "tcp", c.Options.ServingInfo.BindAddress, 100*time.Millisecond, 100*time.Millisecond, 100)

	// Attempt to create the required policy rules now, and then stick in a forever loop to make sure they are always available
	c.ensureComponentAuthorizationRules()
	c.ensureMasterAuthorizationNamespace()
	go util.Forever(func() {
		c.ensureMasterAuthorizationNamespace()
	}, 10*time.Second)
}

// getRequestContextMapper returns a mapper from requests to contexts, initializing it if needed
func (c *MasterConfig) getRequestContextMapper() kapi.RequestContextMapper {
	if c.RequestContextMapper == nil {
		c.RequestContextMapper = kapi.NewRequestContextMapper()
	}
	return c.RequestContextMapper
}

// ensureMasterAuthorizationNamespace is called as part of global policy initialization to ensure master namespace exists
func (c *MasterConfig) ensureMasterAuthorizationNamespace() {

	// ensure that master namespace actually exists
	namespace, err := c.KubeClient().Namespaces().Get(c.Options.PolicyConfig.MasterAuthorizationNamespace)
	if err != nil {
		namespace = &kapi.Namespace{ObjectMeta: kapi.ObjectMeta{Name: c.Options.PolicyConfig.MasterAuthorizationNamespace}}
		kapi.FillObjectMetaSystemFields(api.NewContext(), &namespace.ObjectMeta)
		_, err = c.KubeClient().Namespaces().Create(namespace)
		if err != nil {
			glog.Errorf("Error creating namespace: %v due to %v\n", namespace, err)
		}
	}
}

// ensureComponentAuthorizationRules initializes the global policies
func (c *MasterConfig) ensureComponentAuthorizationRules() {
	registry := authorizationetcd.New(c.EtcdHelper)
	ctx := kapi.WithNamespace(kapi.NewContext(), c.Options.PolicyConfig.MasterAuthorizationNamespace)

	if _, err := registry.GetPolicy(ctx, authorizationapi.PolicyName); kapierror.IsNotFound(err) {
		glog.Infof("No master policy found.  Creating bootstrap policy based on: %v", c.Options.PolicyConfig.BootstrapPolicyFile)

		if err := admin.OverwriteBootstrapPolicy(c.EtcdHelper, c.Options.PolicyConfig.MasterAuthorizationNamespace, c.Options.PolicyConfig.BootstrapPolicyFile, true, ioutil.Discard); err != nil {
			glog.Errorf("Error creating bootstrap policy: %v", err)
		}

	} else {
		glog.V(2).Infof("Ignoring bootstrap policy file because master policy found")
	}
}

func (c *MasterConfig) authorizationFilter(handler http.Handler) http.Handler {
	return http.HandlerFunc(func(w http.ResponseWriter, req *http.Request) {
		attributes, err := c.AuthorizationAttributeBuilder.GetAttributes(req)
		if err != nil {
			forbidden(err.Error(), w, req)
			return
		}
		if attributes == nil {
			forbidden("No attributes", w, req)
			return
		}

		ctx, exists := c.RequestContextMapper.Get(req)
		if !exists {
			forbidden("context not found", w, req)
			return
		}

		allowed, reason, err := c.Authorizer.Authorize(ctx, attributes)
		if err != nil {
			forbidden(err.Error(), w, req)
			return
		}
		if !allowed {
			forbidden(reason, w, req)
			return
		}

		handler.ServeHTTP(w, req)
	})
}

// forbidden renders a simple forbidden error
func forbidden(reason string, w http.ResponseWriter, req *http.Request) {
	// Reason is an opaque string that describes why access is allowed or forbidden (forbidden by the time we reach here).
	// We don't have direct access to kind or name (not that those apply either in the general case)
	// We create a NewForbidden to stay close the API, but then we override the message to get a serialization
	// that makes sense when a human reads it.
	forbiddenError, _ := kapierror.NewForbidden("", "", errors.New("")).(*kapierror.StatusError)
	forbiddenError.ErrStatus.Message = fmt.Sprintf("%q is forbidden because %s", req.RequestURI, reason)

	// TODO: this serialization is broken in the general case.  It chooses the latest, but
	// it should choose the serialization based on the codec for the uri requested.  What is coded here
	// is better than not returning a status object at all, but needs to be fixed once authorization is
	// tied into the APIInstaller itself.  Then we'll only have the wrong codec for non-resource requests
	formatted := &bytes.Buffer{}
	output, err := klatest.Codec.Encode(&forbiddenError.ErrStatus)
	if err != nil {
		fmt.Fprintf(formatted, "%s", forbiddenError.Error())
	} else {
		_ = json.Indent(formatted, output, "", "  ")
	}

	w.Header().Set("Content-Type", "application/json")
	w.WriteHeader(http.StatusForbidden)
	w.Write(formatted.Bytes())
}

// RunProjectAuthorizationCache starts the project authorization cache
func (c *MasterConfig) RunProjectAuthorizationCache() {
	// TODO: look at exposing a configuration option in future to control how often we run this loop
	period := 1 * time.Second
	c.ProjectAuthorizationCache.Run(period)
}

// RunPolicyCache starts the policy cache
func (c *MasterConfig) RunPolicyCache() {
	c.PolicyCache.Run()
}

// RunAssetServer starts the asset server for the OpenShift UI.
func (c *MasterConfig) RunAssetServer() {

}

func (c *MasterConfig) RunDNSServer() {
	config, err := dns.NewServerDefaults()
	if err != nil {
		glog.Fatalf("Could not start DNS: %v", err)
	}
	config.DnsAddr = c.Options.DNSConfig.BindAddress

	_, port, err := net.SplitHostPort(c.Options.DNSConfig.BindAddress)
	if err != nil {
		glog.Fatalf("Could not start DNS: %v", err)
	}
	if port != "53" {
		glog.Warningf("Binding DNS on port %v instead of 53 (you may need to run as root and update your config), using %s which will not resolve from all locations", port, c.Options.DNSConfig.BindAddress)
	}

	if ok, err := cmdutil.TryListen(c.Options.DNSConfig.BindAddress); !ok {
		glog.Warningf("Could not start DNS: %v", err)
		return
	}

	go func() {
		err := dns.ListenAndServe(config, c.DNSServerClient(), c.EtcdHelper.Client.(*etcdclient.Client))
		glog.Fatalf("Could not start DNS: %v", err)
	}()

	cmdutil.WaitForSuccessfulDial(false, "tcp", c.Options.DNSConfig.BindAddress, 100*time.Millisecond, 100*time.Millisecond, 100)

	glog.Infof("OpenShift DNS listening at %s", c.Options.DNSConfig.BindAddress)
}

// RunBuildController starts the build sync loop for builds and buildConfig processing.
func (c *MasterConfig) RunBuildController() {
	// initialize build controller
	dockerImage := c.ImageFor("docker-builder")
	stiImage := c.ImageFor("sti-builder")

	osclient, kclient := c.BuildControllerClients()
	factory := buildcontrollerfactory.BuildControllerFactory{
		OSClient:     osclient,
		KubeClient:   kclient,
		BuildUpdater: buildclient.NewOSClientBuildClient(osclient),
		DockerBuildStrategy: &buildstrategy.DockerBuildStrategy{
			Image: dockerImage,
			// TODO: this will be set to --storage-version (the internal schema we use)
			Codec: v1beta1.Codec,
		},
		STIBuildStrategy: &buildstrategy.STIBuildStrategy{
			Image:                stiImage,
			TempDirectoryCreator: buildstrategy.STITempDirectoryCreator,
			// TODO: this will be set to --storage-version (the internal schema we use)
			Codec: v1beta1.Codec,
		},
		CustomBuildStrategy: &buildstrategy.CustomBuildStrategy{
			// TODO: this will be set to --storage-version (the internal schema we use)
			Codec: v1beta1.Codec,
		},
	}

	controller := factory.Create()
	controller.Run()
}

// RunBuildPodController starts the build/pod status sync loop for build status
func (c *MasterConfig) RunBuildPodController() {
	osclient, kclient := c.BuildControllerClients()
	factory := buildcontrollerfactory.BuildPodControllerFactory{
		OSClient:     osclient,
		KubeClient:   kclient,
		BuildUpdater: buildclient.NewOSClientBuildClient(osclient),
	}
	controller := factory.Create()
	controller.Run()
}

// RunBuildImageChangeTriggerController starts the build image change trigger controller process.
func (c *MasterConfig) RunBuildImageChangeTriggerController() {
	bcClient, _ := c.BuildControllerClients()
	bcUpdater := buildclient.NewOSClientBuildConfigClient(bcClient)
	bcInstantiator := buildclient.NewOSClientBuildConfigInstantiatorClient(bcClient)
	factory := buildcontrollerfactory.ImageChangeControllerFactory{Client: bcClient, BuildConfigInstantiator: bcInstantiator, BuildConfigUpdater: bcUpdater}
	factory.Create().Run()
}

// RunDeploymentController starts the deployment controller process.
func (c *MasterConfig) RunDeploymentController() error {
	_, kclient := c.DeploymentControllerClients()

	_, kclientConfig, err := configapi.GetKubeClient(c.Options.MasterClients.OpenShiftLoopbackKubeConfig)
	if err != nil {
		return err
	}
	// TODO eliminate these environment variables once we figure out what they do
	env := []api.EnvVar{
		{Name: "KUBERNETES_MASTER", Value: kclientConfig.Host},
		{Name: "OPENSHIFT_MASTER", Value: kclientConfig.Host},
	}
	env = append(env, clientcmd.EnvVarsFromConfig(c.DeployerClientConfig())...)

	factory := deploycontroller.DeploymentControllerFactory{
		KubeClient:            kclient,
		Codec:                 latest.Codec,
		Environment:           env,
		RecreateStrategyImage: c.ImageFor("deployer"),
	}

	controller := factory.Create()
	controller.Run()

	return nil
}

// RunDeployerPodController starts the deployer pod controller process.
func (c *MasterConfig) RunDeployerPodController() {
	_, kclient := c.DeploymentControllerClients()
	factory := deployerpodcontroller.DeployerPodControllerFactory{
		KubeClient: kclient,
	}

	controller := factory.Create()
	controller.Run()
}

func (c *MasterConfig) RunDeploymentConfigController() {
	osclient, kclient := c.DeploymentConfigControllerClients()
	factory := deployconfigcontroller.DeploymentConfigControllerFactory{
		Client:     osclient,
		KubeClient: kclient,
		Codec:      latest.Codec,
	}
	controller := factory.Create()
	controller.Run()
}

func (c *MasterConfig) RunDeploymentConfigChangeController() {
	osclient, kclient := c.DeploymentConfigChangeControllerClients()
	factory := configchangecontroller.DeploymentConfigChangeControllerFactory{
		Client:     osclient,
		KubeClient: kclient,
		Codec:      latest.Codec,
	}
	controller := factory.Create()
	controller.Run()
}

func (c *MasterConfig) RunDeploymentImageChangeTriggerController() {
	osclient := c.DeploymentImageChangeControllerClient()
	factory := imagechangecontroller.ImageChangeControllerFactory{Client: osclient}
	controller := factory.Create()
	controller.Run()
}

// RouteAllocator returns a route allocation controller.
func (c *MasterConfig) RouteAllocator() *routeallocationcontroller.RouteAllocationController {
	factory := routeallocationcontroller.RouteAllocationControllerFactory{
		OSClient:   c.OSClient,
		KubeClient: c.KubeClient(),
	}

	subdomain := env("OPENSHIFT_ROUTE_SUBDOMAIN", OpenShiftRouteSubdomain)

	plugin, err := routeplugin.NewSimpleAllocationPlugin(subdomain)
	if err != nil {
		glog.Fatalf("Route plugin initialization failed: %v", err)
	}

	return factory.Create(plugin)
}

func (c *MasterConfig) RunImageImportController() {
	osclient := c.ImageImportControllerClient()
	factory := imagecontroller.ImportControllerFactory{
		Client: osclient,
	}
	controller := factory.Create()
	controller.Run()
}

// ensureCORSAllowedOrigins takes a string list of origins and attempts to covert them to CORS origin
// regexes, or exits if it cannot.
func (c *MasterConfig) ensureCORSAllowedOrigins() []*regexp.Regexp {
	if len(c.Options.CORSAllowedOrigins) == 0 {
		return []*regexp.Regexp{}
	}
	allowedOriginRegexps, err := util.CompileRegexps(util.StringList(c.Options.CORSAllowedOrigins))
	if err != nil {
		glog.Fatalf("Invalid --cors-allowed-origins: %v", err)
	}
	return allowedOriginRegexps
}

// NewEtcdHelper returns an EtcdHelper for the provided arguments or an error if the version
// is incorrect.
func NewEtcdHelper(version string, client *etcdclient.Client) (helper tools.EtcdHelper, err error) {
	if len(version) == 0 {
		version = latest.Version
	}
	interfaces, err := latest.InterfacesFor(version)
	if err != nil {
		return helper, err
	}
	return tools.NewEtcdHelper(client, interfaces.Codec), nil
}

// env returns an environment variable, or the defaultValue if it is not set.
func env(key string, defaultValue string) string {
	val := os.Getenv(key)
	if len(val) == 0 {
		return defaultValue
	}
	return val
}

type clientDeploymentInterface struct {
	KubeClient kclient.Interface
}

func (c clientDeploymentInterface) GetDeployment(ctx api.Context, name string) (*api.ReplicationController, error) {
	return c.KubeClient.ReplicationControllers(api.NamespaceValue(ctx)).Get(name)
}

// namespacingFilter adds a filter that adds the namespace of the request to the context.  Not all requests will have namespaces,
// but any that do will have the appropriate value added.
func namespacingFilter(handler http.Handler, contextMapper kapi.RequestContextMapper) http.Handler {
	infoResolver := &apiserver.APIRequestInfoResolver{util.NewStringSet("api", "osapi"), latest.RESTMapper}

	return http.HandlerFunc(func(w http.ResponseWriter, req *http.Request) {
		ctx, ok := contextMapper.Get(req)
		if !ok {
			http.Error(w, "Unable to find request context", http.StatusInternalServerError)
			return
		}

		if _, exists := kapi.NamespaceFrom(ctx); !exists {
			if requestInfo, err := infoResolver.GetAPIRequestInfo(req); err == nil {
				// only set the namespace if the apiRequestInfo was resolved
				// keep in mind that GetAPIRequestInfo will fail on non-api requests, so don't fail the entire http request on that
				// kind of failure.

				// TODO reconsider special casing this.  Having the special case hereallow us to fully share the kube
				// APIRequestInfoResolver without any modification or customization.
				namespace := requestInfo.Namespace
				if (requestInfo.Resource == "projects") && (len(requestInfo.Name) > 0) {
					namespace = requestInfo.Name
				}

				ctx = kapi.WithNamespace(ctx, namespace)
				contextMapper.Update(req, ctx)
			}
		}

		handler.ServeHTTP(w, req)
	})
}<|MERGE_RESOLUTION|>--- conflicted
+++ resolved
@@ -172,19 +172,12 @@
 	}
 
 	// initialize OpenShift API
-<<<<<<< HEAD
 	storage := map[string]rest.Storage{
-		"builds":       buildregistry.NewREST(buildEtcd),
-		"buildConfigs": buildconfigregistry.NewREST(buildEtcd),
-		"buildLogs":    buildlogregistry.NewREST(buildEtcd, c.BuildLogClient()),
-=======
-	storage := map[string]apiserver.RESTStorage{
 		"builds":                   buildregistry.NewREST(buildEtcd),
 		"builds/clone":             buildClone,
 		"buildConfigs":             buildconfigregistry.NewREST(buildEtcd),
 		"buildConfigs/instantiate": buildConfigInstantiate,
 		"buildLogs":                buildlogregistry.NewREST(buildEtcd, c.BuildLogClient()),
->>>>>>> b65ab386
 
 		"images":                   imageStorage,
 		"imageStreams":             imageRepositoryStorage,
