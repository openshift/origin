package buildlog

import (
	"fmt"
	"net/http"
	"net/url"

	kapi "github.com/GoogleCloudPlatform/kubernetes/pkg/api"
	kclient "github.com/GoogleCloudPlatform/kubernetes/pkg/client"
	"github.com/GoogleCloudPlatform/kubernetes/pkg/runtime"

	"github.com/GoogleCloudPlatform/kubernetes/pkg/util/fielderrors"
	"github.com/openshift/origin/pkg/build/api"
	"github.com/openshift/origin/pkg/build/registry/build"
	buildutil "github.com/openshift/origin/pkg/build/util"
	"github.com/openshift/origin/pkg/cmd/server/kubernetes"
)

// REST is an implementation of RESTStorage for the api server.
type REST struct {
	BuildRegistry build.Registry
	PodControl    PodControlInterface
}

type PodControlInterface interface {
	getPod(namespace, name string) (*kapi.Pod, error)
}

type RealPodControl struct {
	podsNamspacer kclient.PodsNamespacer
}

func (r RealPodControl) getPod(namespace, name string) (*kapi.Pod, error) {
	return r.podsNamspacer.Pods(namespace).Get(name)
}

// NewREST creates a new REST for BuildLog
// Takes build registry and pod client to get necessary attributes to assemble
// URL to which the request shall be redirected in order to get build logs.
func NewREST(b build.Registry, pn kclient.PodsNamespacer) *REST {
	return &REST{
		BuildRegistry: b,
		PodControl:    RealPodControl{pn},
	}
}

// Redirector implementation
func (r *REST) ResourceLocation(ctx kapi.Context, id string) (*url.URL, http.RoundTripper, error) {
	build, err := r.BuildRegistry.GetBuild(ctx, id)
	if err != nil {
		return nil, nil, fielderrors.NewFieldNotFound("Build", id)
	}

	// TODO: these must be status errors, not field errors
	// TODO: choose a more appropriate "try again later" status code, like 202
<<<<<<< HEAD
	if len(build.PodName) == 0 {
		return nil, nil, fielderrors.NewFieldRequired("Build.PodName")
	}

	pod, err := r.PodControl.getPod(build.Namespace, build.PodName)
	if err != nil {
		return nil, nil, fielderrors.NewFieldNotFound("Pod.Name", build.PodName)
=======
	buildPodName := buildutil.GetBuildPodName(build)
	pod, err := r.PodControl.getPod(build.Namespace, buildPodName)
	if err != nil {
		return "", errors.NewFieldNotFound("Pod.Name", buildPodName)
>>>>>>> b65ab386
	}

	buildPodHost := pod.Status.Host
	buildPodNamespace := pod.Namespace
	// Build will take place only in one container
	buildContainerName := pod.Spec.Containers[0].Name
	location := fmt.Sprintf("%s:%d/containerLogs/%s/%s/%s", buildPodHost, kubernetes.NodePort, buildPodNamespace, buildPodName, buildContainerName)

	// Pod in which build take place can't be in the Pending or Unknown phase,
	// cause no containers are present in the Pod in those phases.
	if pod.Status.Phase == kapi.PodPending || pod.Status.Phase == kapi.PodUnknown {
		return nil, nil, fielderrors.NewFieldInvalid("Pod.Status", pod.Status.Phase, "must be Running, Succeeded or Failed")
	}

	switch build.Status {
	case api.BuildStatusRunning:
		location += "?follow=1"
	case api.BuildStatusComplete, api.BuildStatusFailed:
		// Do not follow the Complete and Failed logs as the streaming already finished.
	default:
		return nil, nil, fielderrors.NewFieldInvalid("build.Status", build.Status, "must be Running, Complete or Failed")
	}

	return &url.URL{
		Host: location,
	}, nil, nil
}

func (r *REST) New() runtime.Object {
	return &api.BuildLog{}
}<|MERGE_RESOLUTION|>--- conflicted
+++ resolved
@@ -53,20 +53,10 @@
 
 	// TODO: these must be status errors, not field errors
 	// TODO: choose a more appropriate "try again later" status code, like 202
-<<<<<<< HEAD
-	if len(build.PodName) == 0 {
-		return nil, nil, fielderrors.NewFieldRequired("Build.PodName")
-	}
-
-	pod, err := r.PodControl.getPod(build.Namespace, build.PodName)
-	if err != nil {
-		return nil, nil, fielderrors.NewFieldNotFound("Pod.Name", build.PodName)
-=======
 	buildPodName := buildutil.GetBuildPodName(build)
 	pod, err := r.PodControl.getPod(build.Namespace, buildPodName)
 	if err != nil {
-		return "", errors.NewFieldNotFound("Pod.Name", buildPodName)
->>>>>>> b65ab386
+		return "", fielderrors.NewFieldNotFound("Pod.Name", buildPodName)
 	}
 
 	buildPodHost := pod.Status.Host
