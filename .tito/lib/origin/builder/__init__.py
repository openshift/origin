"""
Code for building Origin
"""
import json

from tito.common import get_latest_commit, run_command
from tito.builder import Builder

from ..common import inject_os_git_vars

class OriginBuilder(Builder):
    """
    builder which defines 'commit' as the git hash prior to building

    Used For:
        - Packages that want to know the commit in all situations
    """
    def _get_tag_for_version(self, version):
        return "v{}".format(version)

    def _get_rpmbuild_dir_options(self):
        git_hash = get_latest_commit()
        cmd = 'source ./hack/lib/init.sh; os::build::ldflags'
        ldflags = run_command("bash -c '{0}'".format(cmd))

        return ('--define "_topdir %s" --define "_sourcedir %s" --define "_builddir %s" '
                '--define "_srcrpmdir %s" --define "_rpmdir %s" --define "ldflags %s" '
                '--define "commit %s" ' % (
                    self.rpmbuild_dir,
                    self.rpmbuild_sourcedir, self.rpmbuild_builddir,
                    self.rpmbuild_basedir, self.rpmbuild_basedir,
                    ldflags, git_hash))

    def _setup_test_specfile(self):
        if self.test and not self.ran_setup_test_specfile:
            super(OriginBuilder, self)._setup_test_specfile()

<<<<<<< HEAD
            ## Fixup os_git_vars
            cmd = '. ./hack/common.sh ; OS_ROOT=$(pwd) ; os::build::os_version_vars ; echo ${OS_GIT_COMMIT}'
            os_git_commit = run_command("bash -c '{0}'".format(cmd))
            cmd = '. ./hack/common.sh ; OS_ROOT=$(pwd) ; os::build::os_version_vars ; echo ${OS_GIT_VERSION}'
            os_git_version = run_command("bash -c '{0}'".format(cmd))
            os_git_version = os_git_version.replace('-dirty', '')
            cmd = '. ./hack/common.sh ; OS_ROOT=$(pwd) ; os::build::os_version_vars ; echo ${OS_GIT_MAJOR}'
            os_git_major = run_command("bash -c '{0}'".format(cmd))
            cmd = '. ./hack/common.sh ; OS_ROOT=$(pwd) ; os::build::os_version_vars ; echo ${OS_GIT_MINOR}'
            os_git_minor = run_command("bash -c '{0}'".format(cmd))
            print("OS_GIT_COMMIT::{0}".format(os_git_commit))
            print("OS_GIT_VERSION::{0}".format(os_git_version))
            print("OS_GIT_MAJOR::{0}".format(os_git_major))
            print("OS_GIT_MINOR::{0}".format(os_git_minor))
            update_os_git_vars = \
                    "sed -i 's|^%global os_git_vars .*$|%global os_git_vars OS_BUILD_LDFLAGS_DEFAULT_IMAGE_STREAMS=rhel7 OS_IMAGE_PREFIX=openshift3/ose OS_GIT_TREE_STATE='clean' OS_GIT_VERSION={0} OS_GIT_COMMIT={1} OS_GIT_MAJOR={2} OS_GIT_MINOR={3}|' {4}".format(
                        os_git_version,
                        os_git_commit,
                        os_git_major,
                        os_git_minor,
                        self.spec_file
                    )
            output = run_command(update_os_git_vars)
=======
            inject_os_git_vars(self.spec_file)
            self._inject_bundled_deps()
>>>>>>> 05377d42

    def _inject_bundled_deps(self):
            # Add bundled deps for Fedora Guidelines as per:
            # https://fedoraproject.org/wiki/Packaging:Guidelines#Bundling_and_Duplication_of_system_libraries
            provides_list = []
            with open("./Godeps/Godeps.json") as godeps:
                depdict = json.load(godeps)
                for bdep in [
                    (dep[u'ImportPath'], dep[u'Rev'])
                    for dep in depdict[u'Deps']
                ]:
                    provides_list.append(
                        "Provides: bundled(golang({0})) = {1}".format(
                            bdep[0],
                            bdep[1]
                        )
                    )

            # Handle this in python because we have hit the upper bounds of line
            # count for what we can pass into sed via subprocess because there
            # are so many bundled libraries.
            with open(self.spec_file, 'r') as spec_file_f:
                spec_file_lines = spec_file_f.readlines()
            with open(self.spec_file, 'w') as spec_file_f:
                for line in spec_file_lines:
                    if '### AUTO-BUNDLED-GEN-ENTRY-POINT' in line:
                            spec_file_f.write(
                                '\n'.join(
                                    [provides.replace('"', '').replace("'", '')
                                     for provides in provides_list]
                                )
                            )
                    else:
                        spec_file_f.write(line)

# vim:expandtab:autoindent:tabstop=4:shiftwidth=4:filetype=python:textwidth=0:<|MERGE_RESOLUTION|>--- conflicted
+++ resolved
@@ -35,34 +35,8 @@
         if self.test and not self.ran_setup_test_specfile:
             super(OriginBuilder, self)._setup_test_specfile()
 
-<<<<<<< HEAD
-            ## Fixup os_git_vars
-            cmd = '. ./hack/common.sh ; OS_ROOT=$(pwd) ; os::build::os_version_vars ; echo ${OS_GIT_COMMIT}'
-            os_git_commit = run_command("bash -c '{0}'".format(cmd))
-            cmd = '. ./hack/common.sh ; OS_ROOT=$(pwd) ; os::build::os_version_vars ; echo ${OS_GIT_VERSION}'
-            os_git_version = run_command("bash -c '{0}'".format(cmd))
-            os_git_version = os_git_version.replace('-dirty', '')
-            cmd = '. ./hack/common.sh ; OS_ROOT=$(pwd) ; os::build::os_version_vars ; echo ${OS_GIT_MAJOR}'
-            os_git_major = run_command("bash -c '{0}'".format(cmd))
-            cmd = '. ./hack/common.sh ; OS_ROOT=$(pwd) ; os::build::os_version_vars ; echo ${OS_GIT_MINOR}'
-            os_git_minor = run_command("bash -c '{0}'".format(cmd))
-            print("OS_GIT_COMMIT::{0}".format(os_git_commit))
-            print("OS_GIT_VERSION::{0}".format(os_git_version))
-            print("OS_GIT_MAJOR::{0}".format(os_git_major))
-            print("OS_GIT_MINOR::{0}".format(os_git_minor))
-            update_os_git_vars = \
-                    "sed -i 's|^%global os_git_vars .*$|%global os_git_vars OS_BUILD_LDFLAGS_DEFAULT_IMAGE_STREAMS=rhel7 OS_IMAGE_PREFIX=openshift3/ose OS_GIT_TREE_STATE='clean' OS_GIT_VERSION={0} OS_GIT_COMMIT={1} OS_GIT_MAJOR={2} OS_GIT_MINOR={3}|' {4}".format(
-                        os_git_version,
-                        os_git_commit,
-                        os_git_major,
-                        os_git_minor,
-                        self.spec_file
-                    )
-            output = run_command(update_os_git_vars)
-=======
             inject_os_git_vars(self.spec_file)
             self._inject_bundled_deps()
->>>>>>> 05377d42
 
     def _inject_bundled_deps(self):
             # Add bundled deps for Fedora Guidelines as per:
